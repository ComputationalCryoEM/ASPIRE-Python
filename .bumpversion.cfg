--- conflicted
+++ resolved
@@ -1,9 +1,5 @@
 [bumpversion]
-<<<<<<< HEAD
-current_version = 0.9.1
-=======
 current_version = 0.9.2
->>>>>>> 1bff8d38
 commit = True
 tag = True
 
