jobs:
- job:
  displayName: ubuntu-16.04
  pool:
    vmImage: 'ubuntu-16.04'
  strategy:
    matrix:
      Python36:
        python.version: '3.6'

  steps:
  - bash: echo "##vso[task.prependpath]$CONDA/bin"
    displayName: Add conda to PATH

#  - bash: conda update -q -y conda
#    displayName: Update conda
    
  - bash: conda env create --name myEnvironment --file environment.yml
    displayName: Create Anaconda environment

  - bash: |
      source activate myEnvironment
      python setup.py install
      pytest tests
    displayName: pytest

- job:
  displayName: macOS-10.13
  pool:
    vmImage: 'macOS-10.13'
  strategy:
    matrix:
      Python36:
        python.version: '3.6'

  steps:
  - bash: |
      echo "##vso[task.prependpath]$CONDA/bin"
      sudo chown -R $USER $CONDA
    displayName: Add conda to PATH

<<<<<<< HEAD
  - bash: unset SUDO_UID SUDO_GID SUDO_USER 

=======
>>>>>>> dab880d4
  - bash: conda update -q -y conda
    displayName: Update conda

  - bash: conda clean -i -t -y
    displayName: Removing conda cached package tarballs.
    
  - bash: conda env create --name myEnvironment --file environment.yml
    displayName: Create Anaconda environment

  - bash: |
      source activate myEnvironment
      python setup.py install
      pytest tests
    displayName: pytest

- job:
  displayName: vs2017-win2016
  pool:
    vmImage: 'vs2017-win2016'
  strategy:
    matrix:
      Python36:
        python.version: '3.6'

  steps:
  - powershell: Write-Host "##vso[task.prependpath]$env:CONDA\Scripts"
    displayName: Add conda to PATH

  - script: conda env create --name myEnvironment --file environment.yml
    displayName: Create Anaconda environment

  - script: conda update -q -y conda
    displayName: Update conda
    
  - script: |
      call activate myEnvironment
      python setup.py install
      pytest tests
    displayName: pytest<|MERGE_RESOLUTION|>--- conflicted
+++ resolved
@@ -39,11 +39,6 @@
       sudo chown -R $USER $CONDA
     displayName: Add conda to PATH
 
-<<<<<<< HEAD
-  - bash: unset SUDO_UID SUDO_GID SUDO_USER 
-
-=======
->>>>>>> dab880d4
   - bash: conda update -q -y conda
     displayName: Update conda
 
