--- conflicted
+++ resolved
@@ -9,11 +9,7 @@
 from aspire.exceptions import handle_exception
 
 # version in maj.min.bld format
-<<<<<<< HEAD
-__version__ = "0.9.1"
-=======
 __version__ = "0.9.2"
->>>>>>> 1bff8d38
 
 # Implements some code that writes out exceptions to 'aspire.err.log'.
 config = Config(read_text(aspire, "config.ini"))
