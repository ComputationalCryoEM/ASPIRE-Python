--- conflicted
+++ resolved
@@ -1,366 +1,3 @@
-<<<<<<< HEAD
-import logging
-
-import mrcfile
-import numpy as np
-from scipy.fftpack import fft2, ifft2, ifftshift
-from scipy.interpolate import RegularGridInterpolator
-from scipy.linalg import lstsq
-
-import aspire.volume
-from aspire.nufft import anufft
-from aspire.utils import ensure
-from aspire.utils.coor_trans import grid_2d
-from aspire.utils.fft import centered_fft2, centered_ifft2
-from aspire.utils.matlab_compat import m_reshape
-from aspire.utils.matrix import anorm
-
-logger = logging.getLogger(__name__)
-
-# TODO: The implementation of these functions should move directly inside the appropriate Image methods that call them.
-
-
-def _im_translate2(im, shifts):
-    """
-    Translate image by shifts
-    :param im: An Image instance to be translated.
-    :param shifts: An array of size n-by-2 specifying the shifts in pixels.
-        Alternatively, it can be a row vector of length 2, in which case the same shifts is applied to each image.
-    :return: An Image instance translated by the shifts.
-
-    TODO: This implementation has been moved here from aspire.aspire.abinitio and is faster than _im_translate.
-    """
-
-    if not isinstance(im, Image):
-        logger.warning(
-            "_im_translate2 expects an Image, attempting to convert array."
-            "Expects array of size n-by-L-by-L."
-        )
-        im = Image(im)
-
-    if shifts.ndim == 1:
-        shifts = shifts[np.newaxis, :]
-
-    n_shifts = shifts.shape[0]
-
-    if shifts.shape[1] != 2:
-        raise ValueError("Input `shifts` must be of size n-by-2")
-
-    if n_shifts != 1 and n_shifts != im.n_images:
-        raise ValueError("The number of shifts must be 1 or match the number of images")
-
-    resolution = im.res
-    grid = np.fft.ifftshift(np.ceil(np.arange(-resolution / 2, resolution / 2)))
-    om_y, om_x = np.meshgrid(grid, grid)
-    phase_shifts = np.einsum("ij, k -> ijk", om_x, shifts[:, 0]) + np.einsum(
-        "ij, k -> ijk", om_y, shifts[:, 1]
-    )
-    # TODO: figure out how why the result of einsum requires reshape
-    phase_shifts = phase_shifts.reshape(n_shifts, resolution, resolution)
-    phase_shifts /= resolution
-
-    mult_f = np.exp(-2 * np.pi * 1j * phase_shifts)
-    im_f = np.fft.fft2(im.asnumpy())
-    im_translated_f = im_f * mult_f
-    im_translated = np.real(np.fft.ifft2(im_translated_f))
-
-    return Image(im_translated)
-
-
-def normalize_bg(imgs, bg_radius=1.0, do_ramp=True):
-    """
-    Normalize backgrounds and apply to a stack of images
-
-    :param imgs: A stack of images in N-by-L-by-L array
-    :param bg_radius: Radius cutoff to be considered as background (in image size)
-    :param do_ramp: When it is `True`, fit a ramping background to the data
-            and subtract. Namely perform normalization based on values from each image.
-            Otherwise, a constant background level from all images is used.
-    :return: The modified images
-    """
-    L = imgs.shape[-1]
-    grid = grid_2d(L)
-    mask = grid["r"] > bg_radius
-
-    if do_ramp:
-        # Create matrices and reshape the background mask
-        # for fitting a ramping background
-        ramp_mask = np.vstack(
-            (
-                grid["x"][mask].flatten(),
-                grid["y"][mask].flatten(),
-                np.ones(grid["y"][mask].flatten().size),
-            )
-        ).T
-        ramp_all = np.vstack(
-            (grid["x"].flatten(), grid["y"].flatten(), np.ones(L * L))
-        ).T
-        mask_reshape = mask.reshape((L * L))
-        imgs = imgs.reshape((-1, L * L))
-
-        # Fit a ramping background and apply to images
-        coeff = lstsq(ramp_mask, imgs[:, mask_reshape].T)[0]  # RCOPT
-        imgs = imgs - (ramp_all @ coeff).T  # RCOPT
-        imgs = imgs.reshape((-1, L, L))
-
-    # Apply mask images and calculate mean and std values of background
-    imgs_masked = imgs * mask
-    denominator = np.sum(mask)
-    first_moment = np.sum(imgs_masked, axis=(1, 2)) / denominator
-    second_moment = np.sum(imgs_masked ** 2, axis=(1, 2)) / denominator
-    mean = first_moment.reshape(-1, 1, 1)
-    variance = second_moment.reshape(-1, 1, 1) - mean ** 2
-    std = np.sqrt(variance)
-
-    return (imgs - mean) / std
-
-
-class Image:
-    def __init__(self, data):
-
-        assert isinstance(
-            data, np.ndarray
-        ), "Image should be instantiated with an ndarray"
-
-        if data.ndim == 2:
-            data = data[np.newaxis, :, :]
-
-        self.data = data
-        self.ndim = self.data.ndim
-        self.dtype = self.data.dtype
-        self.shape = self.data.shape
-        self.n_images = self.shape[0]
-        self.res = self.shape[1]
-
-        ensure(data.shape[1] == data.shape[2], "Only square ndarrays are supported.")
-
-    def __getitem__(self, item):
-        return self.data[item]
-
-    def __setitem__(self, key, value):
-        self.data[key] = value
-
-    def __add__(self, other):
-        if isinstance(other, Image):
-            other = other.data
-
-        return Image(self.data + other)
-
-    def __sub__(self, other):
-        if isinstance(other, Image):
-            other = other.data
-
-        return Image(self.data - other)
-
-    def __mul__(self, other):
-        if isinstance(other, Image):
-            other = other.data
-
-        return Image(self.data * other)
-
-    def __neg__(self):
-        return Image(-self.data)
-
-    def sqrt(self):
-        return np.sqrt(self.data)
-
-    def __repr__(self):
-        return f"{self.n_images} images of size {self.res}x{self.res}"
-
-    def asnumpy(self):
-        return self.data
-
-    def copy(self):
-        return Image(self.data.copy())
-
-    def shift(self, shifts):
-        """
-        Translate image by shifts. This method returns a new Image.
-
-        :param shifts: An array of size n-by-2 specifying the shifts in pixels.
-            Alternatively, it can be a column vector of length 2, in which case
-            the same shifts is applied to each image.
-        :return: The Image translated by the shifts, with periodic boundaries.
-        """
-        if shifts.ndim == 1:
-            shifts = shifts[np.newaxis, :]
-
-        return self._im_translate(shifts)
-
-    def downsample(self, ds_res):
-        """
-        Downsample Image to a specific resolution. This method returns a new Image.
-
-        :param ds_res: int - new resolution, should be <= the current resolution
-            of this Image
-        :return: The downsampled Image object.
-        """
-        grid = grid_2d(self.res)
-        grid_ds = grid_2d(ds_res)
-
-        im_ds = np.zeros((self.n_images, ds_res, ds_res), dtype=self.dtype)
-
-        # x, y values corresponding to 'grid'. This is what scipy interpolator needs to function.
-        res_by_2 = self.res / 2
-        x = y = np.ceil(np.arange(-res_by_2, res_by_2)) / res_by_2
-
-        mask = (np.abs(grid["x"]) < ds_res / self.res) & (
-            np.abs(grid["y"]) < ds_res / self.res
-        )
-        im = np.real(centered_ifft2(centered_fft2(self.data) * mask))
-
-        for s in range(im_ds.shape[0]):
-            interpolator = RegularGridInterpolator(
-                (x, y), im[s], bounds_error=False, fill_value=0
-            )
-            im_ds[s] = interpolator(np.dstack([grid_ds["x"], grid_ds["y"]]))
-
-        return Image(im_ds)
-
-    def filter(self, filter):
-        """
-        Apply a `Filter` object to the Image and returns a new Image.
-
-        :param filter: An object of type `Filter`.
-        :return: A new filtered `Image` object.
-        """
-        filter_values = filter.evaluate_grid(self.res)
-
-        im_f = centered_fft2(self.data)
-        if im_f.ndim > filter_values.ndim:
-            im_f *= filter_values
-        else:
-            im_f = filter_values * im_f
-        im = centered_ifft2(im_f)
-        im = np.real(im)
-
-        return Image(im)
-
-    def rotate(self):
-        raise NotImplementedError
-
-    def save(self, mrcs_filepath, overwrite=False):
-        with mrcfile.new(mrcs_filepath, overwrite=overwrite) as mrc:
-            # original input format (the image index first)
-            mrc.set_data(self.data.astype(np.float32))
-
-    def _im_translate(self, shifts):
-        """
-        Translate image by shifts
-        :param im: An array of size n-by-L-by-L containing images to be translated.
-        :param shifts: An array of size n-by-2 specifying the shifts in pixels.
-            Alternatively, it can be a row vector of length 2, in which case the same shifts is applied to each image.
-        :return: The images translated by the shifts, with periodic boundaries.
-
-        TODO: This implementation is slower than _im_translate2
-        """
-        im = self.data
-
-        if shifts.ndim == 1:
-            shifts = shifts[np.newaxis, :]
-        n_shifts = shifts.shape[0]
-
-        ensure(shifts.shape[-1] == 2, "shifts must be nx2")
-
-        ensure(
-            n_shifts == 1 or n_shifts == self.n_images,
-            "number of shifts must be 1 or match the number of images",
-        )
-        # Cast shifts to this instance's internal dtype
-        shifts = shifts.astype(self.dtype)
-
-        L = self.res
-        im_f = fft2(im, axes=(1, 2))
-        grid_1d = (
-            ifftshift(np.ceil(np.arange(-L / 2, L / 2, dtype=self.dtype)))
-            * 2
-            * np.pi
-            / L
-        )
-        om_x, om_y = np.meshgrid(grid_1d, grid_1d, indexing="ij")
-
-        phase_shifts_x = -shifts[:, 0].reshape((n_shifts, 1, 1))
-        phase_shifts_y = -shifts[:, 1].reshape((n_shifts, 1, 1))
-
-        phase_shifts = (
-            om_x[np.newaxis, :, :] * phase_shifts_x
-            + om_y[np.newaxis, :, :] * phase_shifts_y
-        )
-        mult_f = np.exp(-1j * phase_shifts)
-        im_translated_f = im_f * mult_f
-        im_translated = ifft2(im_translated_f, axes=(1, 2))
-        im_translated = np.real(im_translated)
-
-        return Image(im_translated)
-
-    def norm(self):
-        return anorm(self.data)
-
-    @property
-    def size(self):
-        # probably not needed, transition
-        return np.size(self.data)
-
-    def backproject(self, rot_matrices):
-        """
-        Backproject images along rotation
-        :param im: An Image (stack) to backproject.
-        :param rot_matrices: An n-by-3-by-3 array of rotation matrices \
-        corresponding to viewing directions.
-
-        :return: Volume instance corresonding to the backprojected images.
-        """
-
-        L = self.res
-
-        ensure(
-            self.n_images == rot_matrices.shape[0],
-            "Number of rotation matrices must match the number of images",
-        )
-
-        # TODO: rotated_grids might as well give us correctly shaped array in the first place
-        pts_rot = aspire.volume.rotated_grids(L, rot_matrices)
-        pts_rot = np.moveaxis(pts_rot, 1, 2)
-        pts_rot = m_reshape(pts_rot, (3, -1))
-
-        im_f = centered_fft2(self.data) / (L ** 2)
-        if L % 2 == 0:
-            im_f[:, 0, :] = 0
-            im_f[:, :, 0] = 0
-
-        im_f = im_f.flatten()
-
-        vol = anufft(im_f, pts_rot, (L, L, L), real=True) / L
-
-        return aspire.volume.Volume(vol)
-
-
-class CartesianImage(Image):
-    def expand(self, basis):
-        return BasisImage(basis)
-
-
-class PolarImage(Image):
-    def expand(self, basis):
-        return BasisImage(basis)
-
-
-class BispecImage(Image):
-    def expand(self, basis):
-        return BasisImage(basis)
-
-
-class BasisImage(Image):
-    def __init__(self, basis):
-        self.basis = basis
-
-    def evaluate(self):
-        return CartesianImage()
-
-
-class FBBasisImage(BasisImage):
-    pass
-=======
 from .image import (
     BasisImage,
     BispecImage,
@@ -371,5 +8,4 @@
     _im_translate2,
     normalize_bg,
 )
-from .preprocess import crop_pad, downsample, fuzzy_mask
->>>>>>> cc6afc55
+from .preprocess import crop_pad, downsample, fuzzy_mask