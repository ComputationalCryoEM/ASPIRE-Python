--- conflicted
+++ resolved
@@ -289,41 +289,6 @@
     def __str__(self):
         return f"LambdaXform ({self.lambda_fun.__name__})"
 
-
-<<<<<<< HEAD
-=======
-class NoiseAdder(Xform):
-    """
-    A Xform that adds white noise, optionally passed through a Filter object, to all incoming images.
-    """
-
-    def __init__(self, seed=0, noise_filter=None):
-        """
-        Initialize the random state of this NoiseAdder using specified values.
-
-        :param seed: The random seed used to generate white noise
-        :param noise_filter: An optional aspire.operators.Filter object to use to filter the generated white noise.
-            By default, a ZeroFilter is used, generating no noise.
-        """
-        super().__init__()
-        self.seed = seed
-        noise_filter = noise_filter or ZeroFilter()
-        self.noise_filter = PowerFilter(noise_filter, power=0.5)
-
-    def _forward(self, im, indices):
-        im = im.copy()
-
-        for i, idx in enumerate(indices):
-            # Note: The following random seed behavior is directly taken from MATLAB Cov3D code.
-            random_seed = self.seed + 191 * (idx + 1)
-            im_s = randn(2 * im.resolution, 2 * im.resolution, seed=random_seed)
-            im_s = Image(im_s).filter(self.noise_filter)[0]
-            im[i] += im_s[: im.resolution, : im.resolution]
-
-        return im
-
-
->>>>>>> 1187c1b9
 class IndexedXform(Xform):
     """
     An IndexedXform is a Xform where individual Xform objects are used at specific indices of the incoming Image object.
