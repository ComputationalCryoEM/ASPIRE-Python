--- conflicted
+++ resolved
@@ -2,11 +2,6 @@
 import os
 from collections import OrderedDict
 
-<<<<<<< HEAD
-import numpy as np
-import pandas as pd
-=======
->>>>>>> 5c089b7e
 from gemmi import cif
 
 logger = logging.getLogger(__name__)
@@ -146,17 +141,6 @@
             if len(block) == 0:
                 continue
 
-<<<<<<< HEAD
-            # look at values to detect if we're dealing with ndarrays
-            # in this case, the block can be typecast as a DataFrame
-            if isinstance(block, dict) and all(
-                isinstance(v, np.ndarray) for v in block.values()
-            ):
-                block = pd.DataFrame(block)
-
-            # are we constructing a loop (DataFrame) or a pair (Dictionary)?
-            if isinstance(block, dict):
-=======
             # look at values to detect if we're dealing with iterables
             multiple_rows = isinstance(block, dict) and all(
                 not isinstance(v, str) and hasattr(v, "__iter__")
@@ -164,7 +148,6 @@
             )
 
             if not multiple_rows:
->>>>>>> 5c089b7e
                 for key, value in block.items():
                     # simply assign one pair item for each dict entry
                     # write out as str because we do not want type conversion
