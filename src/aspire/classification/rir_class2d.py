--- conflicted
+++ resolved
@@ -34,11 +34,8 @@
         large_pca_implementation="legacy",
         nn_implementation="legacy",
         bispectrum_implementation="legacy",
-<<<<<<< HEAD
         selector=None,
-=======
         num_procs=None,
->>>>>>> 94344fb5
         averager=None,
         dtype=None,
         seed=None,
@@ -128,14 +125,13 @@
             )
         self._bispectrum = bispectrum_implementations[bispectrum_implementation]
 
-<<<<<<< HEAD
         # Setup class selection
         if selector is None:
             selector = RandomClassSelector(seed=self.seed)
         elif not isinstance(selector, ClassSelector):
             raise RuntimeError("`selector` must be subclass of `ClassSelector`")
         self.selector = selector
-=======
+
         # For now, only run with FSPCA basis
         if pca_basis and not isinstance(pca_basis, FSPCABasis):
             raise NotImplementedError(
@@ -182,7 +178,6 @@
                 f"{self.src.n} Images too small for Bispectrum Components {self.bispectrum_components}."
                 "  Increase number of images or reduce components."
             )
->>>>>>> 94344fb5
 
     def classify(self, diagnostics=False):
         """
