--- conflicted
+++ resolved
@@ -339,13 +339,9 @@
                 # Shift in real space to avoid extra conversions
                 if self._base_image_shift is not None:
                     neighbors_imgs[0] = (
-<<<<<<< HEAD
-                        neighbors_imgs[0].shift(self._base_image_shift).asnumpy()
-=======
                         Image(neighbors_imgs[0])
                         .shift(self._base_image_shift)
                         .asnumpy()[0]
->>>>>>> 63a2dfd2
                     )
 
                 # Evaluate_t into basis
