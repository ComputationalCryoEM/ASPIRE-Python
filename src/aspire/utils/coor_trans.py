--- conflicted
+++ resolved
@@ -315,11 +315,7 @@
 
     :param rots: n_rotsx3x3 array of rotation matrices.
     :param n_theta: Number of theta values fo common lines indices.
-<<<<<<< HEAD
-    :param match_sv: Option to match cl_matrix convention from CLOrient3d
-=======
     :param match_cl: Option to match cl_matrix convention from CLOrient3d
->>>>>>> ef1fe0e4
 
     :return: n_rots x n_rots common lines matrix.
     """
