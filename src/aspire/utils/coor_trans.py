"""
General purpose math functions, mostly geometric in nature.
"""

import math

import numpy as np
from numpy.linalg import norm
from scipy.linalg import svd

from aspire.utils.random import Random


def cart2pol(x, y):
    """
    Convert Cartesian to Polar Coordinates. All input arguments must be the same shape.

    :param x: x-coordinate in Cartesian space
    :param y: y-coordinate in Cartesian space
    :return: A 2-tuple of values:
        theta: angular coordinate/azimuth
        r: radial distance from origin
    """
    return np.arctan2(y, x), np.hypot(x, y)


def cart2sph(x, y, z):
    """
    Transform cartesian coordinates to spherical. All input arguments must be the same shape.

    :param x: X-values of input co-ordinates.
    :param y: Y-values of input co-ordinates.
    :param z: Z-values of input co-ordinates.
    :return: A 3-tuple of values, all of the same shape as the inputs.
        (<azimuth>, <elevation>, <radius>)
        azimuth and elevation are returned in radians.

    This function is equivalent to MATLAB's cart2sph function.
    """
    hxy = np.hypot(x, y)
    r = np.hypot(hxy, z)
    el = np.arctan2(z, hxy)
    az = np.arctan2(y, x)
    return az, el, r


def _mgrid_slice(n, shifted, normalized):
    """
    Util to generate a `slice` representing a 1d linspace
    as expected by `np.mgrid`.

    :param shifted: shifted by half of grid or not when n is even.
    :param normalized: normalize the grid in the range of (-1, 1) or not.
    :return: `slice` to be used by `np.mgrid`.
    """

    num_points = n * 1j
    start = -n // 2 + 1
    end = n // 2

    if shifted and n % 2 == 0:
        start -= 1 / 2
        end -= 1 / 2
    elif n % 2 == 0:
        start -= 1
        end -= 1

    if normalized:
        # Compute the denominator for normalization
        denom = n / 2
        if shifted and n % 2 == 0:
            denom -= 1 / 2

        # Apply the normalization
        start /= denom
        end /= denom

    return slice(start, end, num_points)


def grid_1d(n, shifted=False, normalized=True, dtype=np.float32):
    """
    Generate one dimensional grid.

    :param n: the number of grid points.
    :param shifted: shifted by half of grid or not when n is even.
    :param normalized: normalize the grid in the range of (-1, 1) or not.
    :return: the rectangular and polar coordinates of all grid points.
    """

    r = x = np.mgrid[_mgrid_slice(n, shifted, normalized)].astype(dtype)

    return {"x": x, "r": r}


def grid_2d(n, shifted=False, normalized=True, indexing="yx", dtype=np.float32):
    """
    Generate two dimensional grid.

    :param n: the number of grid points in each dimension.
    :param shifted: shifted by half of grid or not when n is even.
    :param normalized: normalize the grid in the range of (-1, 1) or not.
    :param indexing: 'yx' (C) or 'xy' (F), defaulting to 'yx'.
        See https://numpy.org/doc/stable/reference/generated/numpy.meshgrid.html
    :return: the rectangular and polar coordinates of all grid points.
    """

    grid = _mgrid_slice(n, shifted, normalized)
    y, x = np.mgrid[grid, grid].astype(dtype)
    if indexing == "xy":
        x, y = y, x
    elif indexing != "yx":
        raise RuntimeError(
            f"grid_2d indexing {indexing} not supported." "  Try 'xy' or 'yx'"
        )

    phi, r = cart2pol(x, y)

    return {"x": x, "y": y, "phi": phi, "r": r}


def grid_3d(n, shifted=False, normalized=True, indexing="zyx", dtype=np.float32):
    """
    Generate three dimensional grid.

    :param n: the number of grid points in each dimension.
    :param shifted: shifted by half of grid or not when n is even.
    :param normalized: normalize the grid in the range of (-1, 1) or not.
    :param indexing: 'zyx' (C) or 'xyz' (F), defaulting to 'zyx'.
        See https://numpy.org/doc/stable/reference/generated/numpy.meshgrid.html
    :return: the rectangular and spherical coordinates of all grid points.
    """

    grid = _mgrid_slice(n, shifted, normalized)
    z, y, x = np.mgrid[grid, grid, grid].astype(dtype)

    if indexing == "xyz":
        x, y, z = z, y, x
    elif indexing != "zyx":
        raise RuntimeError(
            f"grid_3d indexing {indexing} not supported." "  Try 'xyz' or 'zyx'"
        )

    phi, theta, r = cart2sph(x, y, z)

    # TODO: Should this theta adjustment be moved inside cart2sph?
    theta = np.pi / 2 - theta

    return {"x": x, "y": y, "z": z, "phi": phi, "theta": theta, "r": r}


def uniform_random_angles(n, seed=None, dtype=np.float32):
    """
    Generate random 3D rotation angles

    :param n: The number of rotation angles to generate
    :param seed: Random integer seed to use. If None, the current random state is used.
    :return: A n-by-3 ndarray of rotation angles
    """
    # Generate random rotation angles, in radians
    with Random(seed):
        angles = np.column_stack(
            (
                np.random.random(n) * 2 * np.pi,
                np.arccos(2 * np.random.random(n) - 1),
                np.random.random(n) * 2 * np.pi,
            )
        )
    return angles.astype(dtype)


def register_rotations(rots, rots_ref):
    """
    Register estimated orientations to reference ones.

    Finds the orthogonal transformation that best aligns the estimated rotations
    to the reference rotations.

    :param rots: The rotations to be aligned in the form of a n-by-3-by-3 array.
    :param rots_ref: The reference rotations to which we would like to align in
        the form of a n-by-3-by-3 array.
    :return: o_mat, optimal orthogonal 3x3 matrix to align the two sets;
        flag, flag==1 then J conjugacy is required and 0 is not.
    """

    assert (
        rots.shape == rots_ref.shape
    ), "Two sets of rotations must have same dimensions."
    K = rots.shape[0]

    # Reflection matrix
    J = np.array([[1, 0, 0], [0, 1, 0], [0, 0, -1]])

    Q1 = np.zeros((3, 3), dtype=rots.dtype)
    Q2 = np.zeros((3, 3), dtype=rots.dtype)

    for k in range(K):
        R = rots[k, :, :]
        Rref = rots_ref[k, :, :]
        Q1 = Q1 + R @ Rref.T
        Q2 = Q2 + (J @ R @ J) @ Rref.T

    # Compute the two possible orthogonal matrices which register the
    # estimated rotations to the true ones.
    Q1 = Q1 / K
    Q2 = Q2 / K

    # We are registering one set of rotations (the estimated ones) to
    # another set of rotations (the true ones). Thus, the transformation
    # matrix between the two sets of rotations should be orthogonal. This
    # matrix is either Q1 if we recover the non-reflected solution, or Q2,
    # if we got the reflected one. In any case, one of them should be
    # orthogonal.

    err1 = norm(Q1 @ Q1.T - np.eye(3, dtype=rots.dtype), ord="fro")
    err2 = norm(Q2 @ Q2.T - np.eye(3, dtype=rots.dtype), ord="fro")

    # In any case, enforce the registering matrix O to be a rotation.
    if err1 < err2:
        # Use Q1 as the registering matrix
        U, _, V = svd(Q1)
        flag = 0
    else:
        # Use Q2 as the registering matrix
        U, _, V = svd(Q2)
        flag = 1

    Q_mat = U @ V

    return Q_mat, flag


def get_aligned_rotations(rots, Q_mat, flag):
    """
    Get aligned rotation matrices to reference ones.

    Calculated aligned rotation matrices from the orthogonal transformation
    that best aligns the estimated rotations to the reference rotations.


    :param rots: The reference rotations to which we would like to align in
        the form of a n-by-3-by-3 array.
    :param Q_mat:  optimal orthogonal 3x3 transformation matrix
    :param flag:  flag==1 then J conjugacy is required and 0 is not
    :return: regrot, aligned rotation matrices
    """

    K = rots.shape[0]

    # Reflection matrix
    J = np.array([[1, 0, 0], [0, 1, 0], [0, 0, -1]])

    regrot = np.zeros_like(rots)
    for k in range(K):
        R = rots[k, :, :]
        if flag == 1:
            R = J @ R @ J
        regrot[k, :, :] = Q_mat.T @ R

    return regrot


def get_rots_mse(rots_reg, rots_ref):
    """
    Calculate MSE between the estimated orientations to reference ones.

    :param rots_reg: The estimated rotations after alignment in the form of
        a n-by-3-by-3 array.
    :param rots_ref: The reference rotations.
    :return: The MSE value between two sets of rotations.
    """
    assert (
        rots_reg.shape == rots_ref.shape
    ), "Two sets of rotations must have same dimensions."
    K = rots_reg.shape[0]

    diff = np.zeros(K)
    mse = 0
    for k in range(K):
        diff[k] = norm(rots_reg[k, :, :] - rots_ref[k, :, :], ord="fro")
        mse += diff[k] ** 2
    mse = mse / K
    return mse


def common_line_from_rots(r1, r2, ell):
    """
    Compute the common line induced by rotation matrices r1 and r2.

    :param r1: The first rotation matrix of 3-by-3 array.
    :param r2: The second rotation matrix of 3-by-3 array.
    :param ell: The total number of common lines.
    :return: The common line indices for both first and second rotations.
    """

    assert r1.dtype == r2.dtype, "Ambiguous dtypes"

    ut = np.dot(r2, r1.T)
    alpha_ij = np.arctan2(ut[2, 0], -ut[2, 1]) + np.pi
    alpha_ji = np.arctan2(ut[0, 2], -ut[1, 2]) + np.pi

    ell_ij = alpha_ij * ell / (2 * np.pi)
    ell_ji = alpha_ji * ell / (2 * np.pi)

    ell_ij = int(np.mod(np.round(ell_ij), ell))
    ell_ji = int(np.mod(np.round(ell_ji), ell))

    return ell_ij, ell_ji


<<<<<<< HEAD
def rots_to_clmatrix(rots, n_theta, match_cl=True):
=======
def rots_to_clmatrix(rots, n_theta):
>>>>>>> e2b04d45
    """
    Compute the common lines matrix induced by all pairs of rotation
    matrices, `rots`, provided.

    :param rots: n_rotsx3x3 array of rotation matrices.
<<<<<<< HEAD
    :param n_theta: Number of theta values fo common lines indices.
    :param match_cl: Option to match cl_matrix convention from CLOrient3d
=======
    :param n_theta: Number of theta values for common lines indices.
>>>>>>> e2b04d45

    :return: n_rots x n_rots common lines matrix.
    """
    n_rots = len(rots)
    cl_matrix = -np.ones((n_rots, n_rots))
    for i in range(n_rots):
<<<<<<< HEAD
        for j in range(i + 1, n_rots):
            Ri = rots[i]
            Rj = rots[j]
            Ri3 = Ri[:, 2]
            Rj3 = Rj[:, 2]
            xij = Ri.T @ (np.cross(Ri3, Rj3) / np.linalg.norm(np.cross(Ri3, Rj3)))
            xji = Rj.T @ (np.cross(Ri3, Rj3) / np.linalg.norm(np.cross(Ri3, Rj3)))
            theta_ij = np.rad2deg(np.arctan2(xij[1], xij[0])) % 360
            theta_ji = np.rad2deg(np.arctan2(xji[1], xji[0])) % 360

            if theta_ij > 180 and match_cl:
                theta_ij -= 180
                theta_ji -= 180

            cl_matrix[i, j] = round((theta_ij % 360) * n_theta / 360)
=======
        Ri = rots[i]
        Ri3 = Ri[:, 2]
        for j in range(i + 1, n_rots):
            Rj = rots[j]
            Rj3 = Rj[:, 2]
            common_axis = np.cross(Ri3, Rj3) / np.linalg.norm(np.cross(Ri3, Rj3))
            xij = Ri.T @ common_axis
            xji = Rj.T @ common_axis
            theta_ij = np.rad2deg(np.arctan2(xij[1], xij[0])) % 360
            theta_ji = np.rad2deg(np.arctan2(xji[1], xji[0])) % 360

            if theta_ij > 180:
                theta_ij -= 180
                theta_ji -= 180

            cl_matrix[i, j] = round(theta_ij * n_theta / 360)
>>>>>>> e2b04d45
            cl_matrix[j, i] = round((theta_ji % 360) * n_theta / 360)

    return cl_matrix


def crop_pad_2d(im, size, fill_value=0):
    """
    :param im: A 2-dimensional numpy array
    :param size: Integer size of cropped/padded output
    :return: A numpy array of shape (size, size)
    """

    im_y, im_x = im.shape
    # shift terms
    start_x = math.floor(im_x / 2) - math.floor(size / 2)
    start_y = math.floor(im_y / 2) - math.floor(size / 2)

    # cropping
    if size <= min(im_y, im_x):
        return im[start_y : start_y + size, start_x : start_x + size]
    # padding
    elif size >= max(im_y, im_x):
        # ensure that we return in the same dtype as the input
        to_return = fill_value * np.ones((size, size), dtype=im.dtype)
        # when padding, start_x and start_y are negative since size is larger
        # than im_x and im_y; the below line calculates where the original image
        # is placed in relation to the (now-larger) box size
        to_return[-start_y : im_y - start_y, -start_x : im_x - start_x] = im
        return to_return
    else:
        # target size is between mat_x and mat_y
        raise ValueError("Cannot crop and pad an image at the same time.")


def crop_pad_3d(im, size, fill_value=0):
    im_y, im_x, im_z = im.shape
    # shift terms
    start_x = math.floor(im_x / 2) - math.floor(size / 2)
    start_y = math.floor(im_y / 2) - math.floor(size / 2)
    start_z = math.floor(im_z / 2) - math.floor(size / 2)

    # cropping
    if size <= min(im_y, im_x, im_z):
        return im[
            start_y : start_y + size, start_x : start_x + size, start_z : start_z + size
        ]
    # padding
    elif size >= max(im_y, im_x, im_z):
        to_return = fill_value * np.ones((size, size, size), dtype=im.dtype)
        to_return[
            -start_y : im_y - start_y,
            -start_x : im_x - start_x,
            -start_z : im_z - start_z,
        ] = im
        return to_return
    else:
        # target size is between min and max of (im_y, im_x, im_z)
        raise ValueError("Cannot crop and pad a volume at the same time.")<|MERGE_RESOLUTION|>--- conflicted
+++ resolved
@@ -308,45 +308,19 @@
     return ell_ij, ell_ji
 
 
-<<<<<<< HEAD
-def rots_to_clmatrix(rots, n_theta, match_cl=True):
-=======
 def rots_to_clmatrix(rots, n_theta):
->>>>>>> e2b04d45
     """
     Compute the common lines matrix induced by all pairs of rotation
     matrices, `rots`, provided.
 
     :param rots: n_rotsx3x3 array of rotation matrices.
-<<<<<<< HEAD
-    :param n_theta: Number of theta values fo common lines indices.
-    :param match_cl: Option to match cl_matrix convention from CLOrient3d
-=======
     :param n_theta: Number of theta values for common lines indices.
->>>>>>> e2b04d45
 
     :return: n_rots x n_rots common lines matrix.
     """
     n_rots = len(rots)
     cl_matrix = -np.ones((n_rots, n_rots))
     for i in range(n_rots):
-<<<<<<< HEAD
-        for j in range(i + 1, n_rots):
-            Ri = rots[i]
-            Rj = rots[j]
-            Ri3 = Ri[:, 2]
-            Rj3 = Rj[:, 2]
-            xij = Ri.T @ (np.cross(Ri3, Rj3) / np.linalg.norm(np.cross(Ri3, Rj3)))
-            xji = Rj.T @ (np.cross(Ri3, Rj3) / np.linalg.norm(np.cross(Ri3, Rj3)))
-            theta_ij = np.rad2deg(np.arctan2(xij[1], xij[0])) % 360
-            theta_ji = np.rad2deg(np.arctan2(xji[1], xji[0])) % 360
-
-            if theta_ij > 180 and match_cl:
-                theta_ij -= 180
-                theta_ji -= 180
-
-            cl_matrix[i, j] = round((theta_ij % 360) * n_theta / 360)
-=======
         Ri = rots[i]
         Ri3 = Ri[:, 2]
         for j in range(i + 1, n_rots):
@@ -363,7 +337,6 @@
                 theta_ji -= 180
 
             cl_matrix[i, j] = round(theta_ij * n_theta / 360)
->>>>>>> e2b04d45
             cl_matrix[j, i] = round((theta_ji % 360) * n_theta / 360)
 
     return cl_matrix
