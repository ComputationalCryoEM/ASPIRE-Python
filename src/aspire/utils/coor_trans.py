"""
General purpose math functions, mostly geometric in nature.
"""

import numpy as np
<<<<<<< HEAD
from numpy.linalg import norm
from scipy.linalg import svd

from aspire.utils.matlab_compat import randn, Random
from aspire.utils import ensure
=======

from aspire.utils.matlab_compat import Random, randn
>>>>>>> e5b9480b


def cart2pol(x, y):
    """
    Convert Cartesian to Polar Coordinates. All input arguments must be the same shape.
    :param x: x-coordinate in Cartesian space
    :param y: y-coordinate in Cartesian space
    :return: A 2-tuple of values:
        theta: angular coordinate/azimuth
        r: radial distance from origin
    """
    return np.arctan2(y, x), np.hypot(x, y)


def cart2sph(x, y, z):
    """
    Transform cartesian coordinates to spherical. All input arguments must be the same shape.

    :param x: X-values of input co-ordinates.
    :param y: Y-values of input co-ordinates.
    :param z: Z-values of input co-ordinates.
    :return: A 3-tuple of values, all of the same shape as the inputs.
        (<azimuth>, <elevation>, <radius>)
    azimuth and elevation are returned in radians.

    This function is equivalent to MATLAB's cart2sph function.
    """
    hxy = np.hypot(x, y)
    r = np.hypot(hxy, z)
    el = np.arctan2(z, hxy)
    az = np.arctan2(y, x)
    return az, el, r


def grid_1d(n, shifted=False, normalized=True):
    """
    Generate one dimensional grid.

    :param n: the number of grid points.
    :param shifted: shifted by half of grid or not when n is even.
    :param normalized: normalize the grid in the range of (-1, 1) or not.
    :return: the rectangular and polar coordinates of all grid points.
    """

    grid = np.ceil(np.arange(-n/2, n/2))

    if shifted and n % 2 == 0:
        grid = np.arange(-n/2+1/2, n/2+1/2)

    if normalized:
        if shifted and n % 2 == 0:
            grid = grid / (n/2-1/2)
        else:
            grid = grid / (n/2)

    x = np.meshgrid(grid)
    r = x

    return {
        'x': x,
        'r': r
    }


def grid_2d(n, shifted=False, normalized=True):
    """
    Generate two dimensional grid.

    :param n: the number of grid points in each dimension.
    :param shifted: shifted by half of grid or not when n is even.
    :param normalized: normalize the grid in the range of (-1, 1) or not.
    :return: the rectangular and polar coordinates of all grid points.
    """
    grid = np.ceil(np.arange(-n/2, n/2))

    if shifted and n % 2 == 0:
        grid = np.arange(-n/2+1/2, n/2+1/2)

    if normalized:
        if shifted and n % 2 == 0:
            grid = grid / (n/2-1/2)
        else:
            grid = grid / (n/2)

    x, y = np.meshgrid(grid, grid, indexing='ij')
    phi, r = cart2pol(x, y)

    return {
        'x': x,
        'y': y,
        'phi': phi,
        'r': r
    }


def grid_3d(n, shifted=False, normalized=True):
    """
    Generate three dimensional grid.

    :param n: the number of grid points in each dimension.
    :param shifted: shifted by half of grid or not when n is even.
    :param normalized: normalize the grid in the range of (-1, 1) or not.
    :return: the rectangular and spherical coordinates of all grid points.
    """
    grid = np.ceil(np.arange(-n/2, n/2))

    if shifted and n % 2 == 0:
        grid = np.arange(-n/2+1/2, n/2+1/2)

    if normalized:
        if shifted and n % 2 == 0:
            grid = grid / (n/2-1/2)
        else:
            grid = grid / (n/2)

    x, y, z = np.meshgrid(grid, grid, grid, indexing='ij')
    phi, theta, r = cart2sph(x, y, z)

    # TODO: Should this theta adjustment be moved inside cart2sph?
    theta = np.pi/2 - theta

    return {
        'x': x,
        'y': y,
        'z': z,
        'phi': phi,
        'theta': theta,
        'r': r
    }


def qrand(nrot, seed=0):

    """
    Generate a set of quaternions from random normal distribution.

    Each quaternions is a four-elements column vector. Returns a matrix of
    size 4xn.

    The 3-sphere S^3 in R^4 is a double cover of the rotation group SO(3), SO(3) = RP^3.
    We identify unit norm quaternions a^2+b^2+c^2+d^2=1 with group elements.
    The antipodal points (-a,-b,-c,-d) and (a,b,c,d) are identified as the same group elements,
    so we take a>=0.
    :param nrot: The number of quaternions for rotations.
    :param seed: The random seed.
    :return: An array consists of 4 dimensions quaternions
    """
    q = randn(4, nrot, seed=seed)
    l2_norm = np.sqrt(q[0, :]**2 + q[1, :]**2 + q[2, :]**2 + q[3, :]**2)
    for i in range(4):
        q[i, :] = q[i, :] / l2_norm

    for k in range(nrot):
        if q[0, k] < 0:
            q[:, k] = -q[:, k]

    return q


def q_to_rot(q):
    """
    Convert the quaternions into a rotation matrices.

    :param q: Array of quaternions. May be a vector of dimensions 4 x n
    :return rot_mat: n-by-3-by-3 array of 3x3 rotation matrices.
    """

    nrot = np.size(q, 1)
    rot_mat = np.zeros((nrot, 3, 3), dtype=q.dtype)

    rot_mat[:, 0, 0] = q[0, :]**2 + q[1, :]**2 - q[2, :]**2 - q[3, :]**2
    rot_mat[:, 0, 1] = 2*q[1, :]*q[2, :] - 2*q[0, :]*q[3, :]
    rot_mat[:, 0, 2] = 2*q[0, :]*q[2, :] + 2*q[1, :]*q[3, :]

    rot_mat[:, 1, 0] = 2*q[1, :]*q[2, :] + 2*q[0, :]*q[3, :]
    rot_mat[:, 1, 1] = q[0, :]**2 - q[1, :]**2 + q[2, :]**2 - q[3, :]**2
    rot_mat[:, 1, 2] = -2*q[0, :]*q[1, :] + 2*q[2, :]*q[3, :]

    rot_mat[:, 2, 0] = -2*q[0, :]*q[2, :] + 2*q[1, :]*q[3, :]
    rot_mat[:, 2, 1] = 2*q[0, :]*q[1, :] + 2*q[2, :]*q[3, :]
    rot_mat[:, 2, 2] = q[0, :]**2 - q[1, :]**2 - q[2, :]**2 + q[3, :]**2
    return rot_mat


def qrand_rots(nrot, seed=0):
    """
    Generate random rotations from quaternions

    :param nrot: The totalArray of quaternions. May be a vector of dimensions 4 x n
    :return: Array of 3x3 rotation matrices.
    """
    qs = qrand(nrot, seed)

    return q_to_rot(qs)


def uniform_random_angles(n, seed=None):
    """
    Generate random 3D rotation angles
    :param n: The number of rotation angles to generate
    :param seed: Random integer seed to use. If None, the current random state is used.
    :return: A n-by-3 ndarray of rotation angles
    """
    # Generate random rotation angles, in radians
    with Random(seed):
        angles = np.column_stack((
            np.random.random(n) * 2 * np.pi,
            np.arccos(2 * np.random.random(n) - 1),
            np.random.random(n) * 2 * np.pi
        ))
    return angles


def register_rotations(rots, rots_ref):
    """
    Register estimated orientations to reference ones.

    Finds the orthogonal transformation that best aligns the estimated rotations
    to the reference rotations. `regrot` are the estimated rotations after registering
    them to the reference ones, `Q_mat` is the optimal orthogonal 3x3 matrix to align
    the two sets. If flag==1 then J conjugacy is required and 0 is not.

    :param rots: The rotations to be aligned in the form of a 3-by-3-by-n array.
    :param rots_ref: The reference rotations to which we would like to align in
        the form of a 3-by-3-by-n array.
    :return: regrot, aligned rotation matrices;
             mse, mean squired error between the estimated and aligned matrices;
             diff, difference array between the estimated and aligned matrices;
             o_mat, optimal orthogonal 3x3 matrix to align the two sets;
            flag, flag==1 then J conjugacy is required and 0 is not.
    """

    ensure(rots.shape == rots_ref.shape,
           'Two sets of rotations must have same dimensions.')
    K = rots.shape[2]

    # Reflection matrix
    J = np.array([[1, 0, 0], [0, 1, 0], [0, 0, -1]])

    Q1 = np.zeros((3, 3), dtype=rots.dtype)
    Q2 = np.zeros((3, 3), dtype=rots.dtype)

    for k in range(K):
        R = rots[:, :, k]
        Rref = rots_ref[:, :, k]
        Q1 = Q1 + R @ Rref.T
        Q2 = Q2 + (J @ R @ J) @ Rref.T

    # Compute the two possible orthogonal matrices which register the
    # estimated rotations to the true ones.
    Q1 = Q1/K
    Q2 = Q2/K

    # We are registering one set of rotations (the estimated ones) to
    # another set of rotations (the true ones). Thus, the transformation
    # matrix between the two sets of rotations should be orthogonal. This
    # matrix is either Q1 if we recover the non-reflected solution, or Q2,
    # if we got the reflected one. In any case, one of them should be
    # orthogonal.

    err1 = norm(Q1@Q1.T - np.eye(3), ord='fro')
    err2 = norm(Q2@Q2.T - np.eye(3), ord='fro')

    # In any case, enforce the registering matrix O to be a rotation.
    if err1 < err2:
        # Use Q1 as the registering matrix
        U, _, V = svd(Q1)
        flag = 0
    else:
        # Use Q2 as the registering matrix
        U, _, V = svd(Q2)
        flag = 1

    Q_mat = U @ V

    regrot = np.zeros_like(rots)
    for k in range(K):
        R = rots[:, :, k]
        if flag == 1:
            R = J @ R @ J
        regrot[:, :, k] = Q_mat.T @ R

    return regrot, Q_mat, flag


def get_rots_mse(rots_reg, rots_ref):
    """
    calculate MSE between the estimated orientations to reference ones.

    :param rots_reg: The estimated rotations after alignment in the form of
        a 3-by-3-by-n array.
    :param rots_ref: The reference rotations.
    :return: The MSE value between two sets of rotations.
    """
    ensure(rots_reg.shape == rots_ref.shape,
           'Two sets of rotations must have same dimensions.')
    K = rots_reg.shape[2]
    diff = np.zeros((K, 1))
    mse = 0
    for k in range(K):
        diff[k] = norm(rots_reg[:, :, k] - rots_ref[:, :, k], ord='fro')
        mse = mse + diff[k]**2
    mse = mse/K
    return mse[0]


def common_line_from_rots(r1, r2, ell):
    """
    Compute the common line induced by rotation matrices r1 and r2.

    :param r1: The first rotation matrix of 3-by-3 array.
    :param r2: The second rotation matrix of 3-by-3 array.
    :param ell: The total number of common lines.
    :return: The common line indices for both first and second rotations.
    """
    ut = np.dot(r2, r1.T)
    alpha_ij = np.arctan2(ut[2, 0], -ut[2, 1]) + np.pi
    alpha_ji = np.arctan2(ut[0, 2], -ut[1, 2]) + np.pi

    ell_ij = alpha_ij * ell / (2 * np.pi)
    ell_ji = alpha_ji * ell / (2 * np.pi)

    ell_ij = np.mod(np.round(ell_ij), ell)
    ell_ji = np.mod(np.round(ell_ji), ell)

    return ell_ij, ell_ji<|MERGE_RESOLUTION|>--- conflicted
+++ resolved
@@ -3,16 +3,12 @@
 """
 
 import numpy as np
-<<<<<<< HEAD
+
 from numpy.linalg import norm
 from scipy.linalg import svd
 
-from aspire.utils.matlab_compat import randn, Random
+from aspire.utils.matlab_compat import Random, randn
 from aspire.utils import ensure
-=======
-
-from aspire.utils.matlab_compat import Random, randn
->>>>>>> e5b9480b
 
 
 def cart2pol(x, y):
