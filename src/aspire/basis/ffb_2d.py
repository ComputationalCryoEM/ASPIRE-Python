import logging
import numpy as np
from numpy import pi
from scipy.special import jv

from aspire.nfft import anufft3, nufft3
from aspire.utils.matrix import roll_dim, unroll_dim
from aspire.utils.matlab_compat import m_reshape
from aspire.basis.basis_utils import lgwt
from aspire.basis.fb_2d import FBBasis2D

from aspire.utils.numeric import xp

logger = logging.getLogger(__name__)


class FFBBasis2D(FBBasis2D):
    """
    Define a derived class for Fast Fourier Bessel expansion for 2D images

    The expansion coefficients of 2D images on this basis are obtained by
    a fast method instead of the least squares method.
    The algorithm is described in the publication:
    Z. Zhao, Y. Shkolnisky, A. Singer, Fast Steerable Principal Component Analysis,
    IEEE Transactions on Computational Imaging, 2 (1), pp. 1-12 (2016).​

    """
    def _build(self):
        """
        Build the internal data structure to 2D Fourier-Bessel basis
        """
        logger.info('Expanding 2D image in a frequency-domain Fourier-Bessel'
                    ' basis using the fast method.')

        # set cutoff values
        self.rcut = self.nres / 2
        self.kcut = 0.5

        # get upper bound of zeros, ells, and ks  of Bessel functions
        self._getfbzeros()

        # calculate total number of basis functions
        self.count = self.k_max[0] + sum(2 * self.k_max[1:])

        # generate 1D indices for basis functions
        self._indices = self.indices()

        # precompute the basis functions in 2D grids
        self._precomp = self._precomp()

        # get normalized factors
        self._norms = self.norms()

    def _precomp(self):
        """
        Precomute the basis functions on a polar Fourier grid

        Gaussian quadrature points and weights are also generated.
        The sampling criterion requires n_r=4*c*R and n_theta= 16*c*R.
        
        """
        n_r = int(np.ceil(4 * self.rcut * self.kcut))
        r, w = lgwt(n_r, 0.0, self.kcut)

        radial = np.zeros(shape=(n_r, np.sum(self.k_max)))
        ind_radial = 0
        for ell in range(0, self.ell_max + 1):
            for k in range(1, self.k_max[ell] + 1):
                radial[:, ind_radial] = jv(ell, self.r0[k - 1, ell] * r / self.kcut)
                # NOTE: We need to remove the factor due to the discretization here
                # since it is already included in our quadrature weights
                nrm = 1 / (np.sqrt(np.prod(self.sz))) * self.basis_norm_2d(ell, k)
                radial[:, ind_radial] /= nrm
                ind_radial += 1

        n_theta = np.ceil(16 * self.kcut * self.rcut)
        n_theta = int((n_theta + np.mod(n_theta, 2)) / 2)

        # Only calculate "positive" frequencies in one half-plane.
        freqs_x = m_reshape(r, (n_r, 1)) @ m_reshape(
            np.cos(np.arange(n_theta) * 2 * pi / (2 * n_theta)), (1, n_theta))
        freqs_y = m_reshape(r, (n_r, 1)) @ m_reshape(
            np.sin(np.arange(n_theta) * 2 * pi / (2 * n_theta)), (1, n_theta))
        freqs = np.vstack((freqs_x[np.newaxis, ...], freqs_y[np.newaxis, ...]))

        return {
            'gl_nodes': r,
            'gl_weights': w,
            'radial': radial,
            'freqs': freqs
        }

    def evaluate(self, v):
        """
        Evaluate coefficients in standard 2D coordinate basis from those in FB basis

        :param v: A coefficient vector (or an array of coefficient vectors)
            in FB basis to be evaluated. The first dimension must equal `self.count`.
        :return x: The evaluation of the coefficient vector(s) `x` in standard 2D
            coordinate basis. This is an array whose first two dimensions equal `self.sz`
            and the remaining dimensions correspond to dimensions two and higher of `v`.
        """
        # make should the first dimension of v is self.count
        v, sz_roll = unroll_dim(v, 2)
        v = xp.asarray(v)

        # get information on polar grids from precomputed data
        freqs = self._precomp["freqs"]
        n_theta = np.size(freqs, 2)
        n_r = np.size(freqs, 1)

        freqs = m_reshape(freqs, new_shape=(2, n_r * n_theta))

        # number of 2D image samples
        n_data = xp.size(v, 1)

        gl_weights = xp.asarray(self._precomp["gl_weights"])
        gl_nodes = xp.asarray(self._precomp["gl_nodes"])
        radial = xp.asarray(self._precomp["radial"])

        # go through  each basis function and find corresponding coefficient
        pf = xp.zeros((n_r, 2 * n_theta, n_data), dtype=xp.complex)
        mask = xp.asarray(self._indices["ells"] == 0)

        ind = 0

        idx = ind + xp.arange(self.k_max[0])

        pf[:, 0, :] = xp.matmul(radial[:, idx], v[mask, ...])

        ind = ind + xp.size(idx)

        ind_pos = ind

        for ell in range(1, self.ell_max + 1):
            idx = ind + xp.arange(self.k_max[ell])
            idx_pos = ind_pos + xp.arange(self.k_max[ell])
            idx_neg = idx_pos + self.k_max[ell]

            v_ell = (v[idx_pos, :] - 1j * v[idx_neg, :]) / 2.0

            if xp.mod(ell, 2) == 1:
                v_ell = 1j * v_ell

            pf_ell = xp.matmul(radial[:, idx], v_ell)
            pf[:, ell, :] = pf_ell

            if xp.mod(ell, 2) == 0:
                pf[:, 2 * n_theta - ell, :] = xp.conj(pf_ell)
            else:
                pf[:, 2 * n_theta - ell, :] = -xp.conj(pf_ell)

            ind = ind + xp.size(idx)
            ind_pos = ind_pos + 2 * self.k_max[ell]

        # 1D inverse FFT in the degree of polar angle
        pf = 2 * pi * xp.fft.ifft(pf, 2*n_theta, axis=1)

        # Only need "positive" frequencies.
        hsize = int(xp.size(pf, 1) / 2)
        pf = pf[:, 0:hsize, :]

        for i_r in range(0, n_r):
            pf[i_r, ...] = pf[i_r, ...] * (
                    gl_weights[i_r] * gl_nodes[i_r])

        pf = m_reshape(xp.asnumpy(pf), (n_r * n_theta, n_data))

        # perform inverse non-uniformly FFT transform back to 2D coordinate basis
<<<<<<< HEAD
        x = np.zeros((self.sz[0], self.sz[1], n_data), dtype=v.dtype)
        for isample in range(0, n_data):
            x[..., isample] = 2*np.real(anufft3(pf[:, isample], 2 * pi * freqs, self.sz))
        # xc = np.zeros((n_data, self.sz[0], self.sz[1]), dtype=v.dtype)
        # xc = 2*np.real(anufft3(pf, 2 * pi * freqs, self.sz, many=n_data))
        # x = xc.T
=======
        freqs = m_reshape(self._precomp["freqs"], (2, n_r * n_theta))

        # C major outer dimension, with F indexing in C order
        # This will at least give an idea on the single vs many plan cost.
        # TODO: try to avoid the axis swapping etc when we do clean up
        pfc = np.empty((n_data, n_r * n_theta), pf.dtype)
        for transf in range(n_data):
            pfc[transf] = pf[..., transf]
        pfc = pfc.reshape(pf.shape)
        x = 2 * anufft3(pfc, 2 * pi * freqs, self.sz, real=True, many=n_data)
>>>>>>> 63b7d68d

        # return the x with the first two dimensions of self.sz
        x = roll_dim(x, sz_roll)
        return x

    def evaluate_t(self, x):
        """
        Evaluate coefficient in FB basis from those in standard 2D coordinate basis

        :param x: The coefficient array in the standard 2D coordinate basis to be
            evaluated. The first two dimensions must equal `self.sz`.
        :return v: The evaluation of the coefficient array `v` in the FB basis.
            This is an array of vectors whose first dimension equals `self.count`
            and whose remaining dimensions correspond to higher dimensions of `x`.
        """
        # ensure the first two dimensions with size of self.sz
        x, sz_roll = unroll_dim(x, self.ndim + 1)

        # get information on polar grids from precomputed data
        freqs = self._precomp["freqs"]
        n_theta = np.size(freqs, 2)
        n_r = np.size(freqs, 1)
        freqs = m_reshape(freqs, new_shape=(2, n_r * n_theta))
        # number of 2D image samples
        n_data = np.size(x, 2)

        pfc = np.zeros((n_data, n_r*n_theta), dtype=np.complex128)     # lets try c order
        pfc[:, :] = nufft3(x, 2 * pi * freqs, self.sz, many=n_data)     # works with finufft and cufinufft 2d2many
        pf = pfc.T
        pf = m_reshape(pf, new_shape=(n_r, n_theta, n_data))

        # Recover "negative" frequencies from "positive" half plane.
        pf = np.concatenate((pf, pf.conjugate()), axis=1)
        pf = xp.asarray(pf)
        # evaluate radial integral using the Gauss-Legendre quadrature rule
        gl_weights = xp.asarray(self._precomp["gl_weights"])
        gl_nodes = xp.asarray(self._precomp["gl_nodes"])
        radial = xp.asarray(self._precomp["radial"])
        for i_r in range(0, n_r):
            pf[i_r, ...] = pf[i_r, ...] * (
                    gl_weights[i_r] * gl_nodes[i_r])

        #  1D FFT on the angular dimension for each concentric circle
        pf = 2 * pi / (2 * n_theta) * xp.fft.fft(pf, 2*n_theta, axis=1)

        # This only makes it easier to slice the array later.
        v = xp.zeros((self.count, n_data), dtype=x.dtype)

        # go through each basis function and find the corresponding coefficient
        ind = 0
        idx = ind + xp.arange(self.k_max[0])
        mask = xp.asarray(self._indices["ells"] == 0)
        v[mask, :] = xp.matmul(radial[:, idx].T, np.real(pf[:, 0, :]))

        v = xp.reshape(v, (self.count, -1))
        ind = ind + xp.size(idx)

        ind_pos = ind
        for ell in range(1, self.ell_max + 1):
            idx = ind + xp.arange(self.k_max[ell])
            idx_pos = ind_pos + xp.arange(self.k_max[ell])
            idx_neg = idx_pos + self.k_max[ell]

            v_ell = xp.matmul(radial[:, idx].T, pf[:, ell, :])

            if xp.mod(ell, 2) == 0:
                v_pos = xp.real(v_ell)
                v_neg = -xp.imag(v_ell)
            else:
                v_pos = xp.imag(v_ell)
                v_neg = xp.real(v_ell)

            v[idx_pos, :] = v_pos
            v[idx_neg, :] = v_neg

            ind = ind + xp.size(idx)

            ind_pos = ind_pos + 2 * self.k_max[ell]

        # return v coefficients with the first dimension of self.count
        v = xp.asnumpy(v)
        v = roll_dim(v, sz_roll)
        return v<|MERGE_RESOLUTION|>--- conflicted
+++ resolved
@@ -167,16 +167,6 @@
         pf = m_reshape(xp.asnumpy(pf), (n_r * n_theta, n_data))
 
         # perform inverse non-uniformly FFT transform back to 2D coordinate basis
-<<<<<<< HEAD
-        x = np.zeros((self.sz[0], self.sz[1], n_data), dtype=v.dtype)
-        for isample in range(0, n_data):
-            x[..., isample] = 2*np.real(anufft3(pf[:, isample], 2 * pi * freqs, self.sz))
-        # xc = np.zeros((n_data, self.sz[0], self.sz[1]), dtype=v.dtype)
-        # xc = 2*np.real(anufft3(pf, 2 * pi * freqs, self.sz, many=n_data))
-        # x = xc.T
-=======
-        freqs = m_reshape(self._precomp["freqs"], (2, n_r * n_theta))
-
         # C major outer dimension, with F indexing in C order
         # This will at least give an idea on the single vs many plan cost.
         # TODO: try to avoid the axis swapping etc when we do clean up
@@ -185,7 +175,6 @@
             pfc[transf] = pf[..., transf]
         pfc = pfc.reshape(pf.shape)
         x = 2 * anufft3(pfc, 2 * pi * freqs, self.sz, real=True, many=n_data)
->>>>>>> 63b7d68d
 
         # return the x with the first two dimensions of self.sz
         x = roll_dim(x, sz_roll)
