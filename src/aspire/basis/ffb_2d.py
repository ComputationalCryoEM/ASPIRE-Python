--- conflicted
+++ resolved
@@ -9,13 +9,9 @@
 from aspire.image import Image
 from aspire.nufft import anufft, nufft
 from aspire.utils.matlab_compat import m_reshape
-<<<<<<< HEAD
 from aspire.utils.numeric import fft
 from aspire.utils.numeric import xp
-from aspire.utils.misc import complex_type
-=======
 from aspire.utils.types import complex_type
->>>>>>> a88690c8
 
 logger = logging.getLogger(__name__)
 
