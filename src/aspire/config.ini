--- conflicted
+++ resolved
@@ -1,13 +1,8 @@
 [common]
 # Whether to log any uncaught errors through a sys excepthook
 log_errors = 1
-<<<<<<< HEAD
-cupy = 0
-ngpu = 3
-=======
 cupy = 1
 ngpu = 6
->>>>>>> 3da85d5a
 
 [starfile]
 n_workers = -1
