--- conflicted
+++ resolved
@@ -22,12 +22,7 @@
     PowerFilter,
 )
 from aspire.storage import MrcStats, StarFile
-<<<<<<< HEAD
 from aspire.utils import Rotation, ensure, grid_2d
-=======
-from aspire.utils import Rotation
-from aspire.utils.coor_trans import grid_2d
->>>>>>> b19503c9
 
 logger = logging.getLogger(__name__)
 
