--- conflicted
+++ resolved
@@ -474,15 +474,12 @@
             values should either be a scalar or a vector of length equal to the total number of images, |self.n|.
         :return: On return, the metadata associated with the specified indices has been modified.
         """
-<<<<<<< HEAD
-=======
 
         # This breaks lots of things, maybe not something we want to rush out.
         # # Check if we're in an immutable state.
         # if not self._mutable:
         #     raise RuntimeError("This source is no longer mutable, try using `update` instead of `set_metadata`")
 
->>>>>>> 2d046c66
         if isinstance(metadata_fields, str):
             metadata_fields = [metadata_fields]
 
@@ -626,7 +623,6 @@
             self.filter_indices[indices],
         )
 
-    @as_copy
     def cache(self):
         """
         Computes all queued pipeline transformations and stores the
@@ -669,11 +665,7 @@
         self.L = L
 
     @as_copy
-<<<<<<< HEAD
-    def whiten(self, noise_estimate):
-=======
     def whiten(self, noise_estimate=None):
->>>>>>> 2d046c66
         """
         Modify the `ImageSource` in-place by appending a whitening filter to the generation pipeline.
 
