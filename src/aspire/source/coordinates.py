import logging
import os
from abc import ABC, abstractmethod
from collections import defaultdict
from collections.abc import Iterable
from math import floor

import mrcfile
import numpy as np
import pandas as pd

from aspire.image import Image
from aspire.operators import CTFFilter, IdentityFilter
from aspire.source.image import ImageSource
from aspire.storage import StarFile, getRelionStarFileVersion
from aspire.utils.relion_interop import (
    RelionLegacyMicrographsStarFile,
    RelionMicrographsStarFile,
)

logger = logging.getLogger(__name__)


class CoordinateSource(ImageSource, ABC):
    """
    Base class defining common methods for data sources consisting of full
    micrographs coupled with files specifying the locations of picked
    particles in each micrograph.

    Broadly, there are two ways this information is represented. Sometimes each
    coordinate is simply the (X,Y) center location of the picked particle. This
    is sometimes stored in a `.coord` text file, and sometimes in a STAR file.
    The particle box is then computed using an externally supplied box size.
    These sources may be loaded via the `CentersCoordinateSource` class for
    both filetypes.

    Other formats adhere to the box file specification, which
    specifies a particle via four numbers:
    (lower left X coordinate, lower left Y coordinate, X size, Y size).
    These can be loaded via the `BoxesCoordinateSource` class.

    Regardless of source, the coordinates of each particle are represented
    internally in the box format.

    Particle information is extracted from the micrographs and coordinate files
    and put into a common data structure (self.particles).

    The `_images()` method, called via `ImageSource.images()` crops
    the particle images out of the micrograph and returns them as a stack.
    This also allows the CoordinateSource to be saved to an `.mrcs` stack.
    """

    def __init__(self, files, particle_size, max_rows, B):
        mrc_paths, coord_paths = [f[0] for f in files], [f[1] for f in files]
        # the particle_size parameter is the *user-specified* argument
        # and is used in self._populate_particles
        # it may be None in the case of an BoxesCoordinateSource
        self.particle_size = particle_size

        # keep this list to identify micrograph paths by index rather than
        # storing many copies of the same string
        self.mrc_paths = mrc_paths

        # The internal representation of micrographs and their picked coords
        # is a list of tuples (index of micrograph, coordinate), where
        # the coordinate is a list of the form:
        # [lower left X, lower left Y, size X, size Y].
        # The micrograph's filepath can be recovered from self.mrc_paths
        self.particles = []
        self._populate_particles(len(mrc_paths), coord_paths)

        # Read shapes of all micrographs
        self.mrc_shapes = self._get_mrc_shapes()

        # get first mrc and coordinate file to report some data
        first_mrc_index, first_coord = self.particles[0]
        first_mrc = self.mrc_paths[first_mrc_index]

        with mrcfile.open(first_mrc) as mrc:
            # get dtype from first micrograph
            mode = int(mrc.header.mode)
            dtypes = {0: "int8", 1: "int16", 2: "float32", 6: "uint16"}
            assert (
                mode in dtypes
            ), f"Only modes={list(dtypes.keys())} in MRC files are supported for now."
            dtype = dtypes[mode]

        # look at first coord to get the particle size
        # this was either provided by the user or read from a .box file
        # here we're checking the final coordinate of the first particle
        # which is the Y-size of the box (the same as the X-size)
        # this is not the same as the argument particle_size
        # which can be None
        L = first_coord[3]

        logger.info(f"Particle size = {L}x{L}")
        self._original_resolution = L

        # total micrographs and particles represented by source (info)
        logger.info(
            f"{self.__class__.__name__} from {os.path.dirname(self.mrc_paths[0])} contains {len(mrc_paths)} micrographs, {len(self.particles)} picked particles."
        )
        # report different mrc shapes
        logger.info(f"Micrographs have the following shapes: {*set(self.mrc_shapes),}")

        # remove particles whose boxes do not fit at given particle_size
        # and get number removed
        boundary_removed = self._exclude_boundary_particles()

        # total particles we can load given particle_size (info)
        if boundary_removed > 0:
            logger.info(
                f"{boundary_removed} particles did not fit into micrograph dimensions at particle size {L}, so were excluded"
            )
            logger.info(
                f"Maximum number of particles at this particle size is {len(self.particles)}."
            )

        # if max_rows is specified, only return up to max_rows many
        # (after excluding boundary particles)
        if max_rows:
            max_rows = min(max_rows, len(self.particles))
            self.particles = self.particles[:max_rows]

        # final number of particles in *this* source
        n = len(self.particles)

        # total particles loaded (specific to this instance)
        logger.info(f"CoordinateSource object contains {n} particles.")

        ImageSource.__init__(self, L=L, n=n, dtype=dtype)

        # CTF envelope decay factor
        self.B = B
        # set CTF metadata to defaults
<<<<<<< HEAD
        # this can be updated by importing CTF information
=======
        # this can be updated with import_ctf()
        self.filter_indices = np.zeros(self.n, dtype=int)
>>>>>>> de892c7b
        self.unique_filters = [IdentityFilter()]
        self.set_metadata("__filter_indices", np.zeros(self.n, dtype=int))

        # populate __mrc_filename and __mrc_index
        for mrc_index, particle in self.particles:
            particle_indices_this_mrc = [
                idx
                for idx, particle in enumerate(self.particles)
                if particle[0] == mrc_index
            ]
            self.set_metadata(
                "__mrc_index",
                np.arange(1, len(particle_indices_this_mrc) + 1),
                particle_indices_this_mrc,
            )
            self.set_metadata(
                "__mrc_filepath", self.mrc_paths[mrc_index], particle_indices_this_mrc
            )

    def _populate_particles(self, num_micrographs, coord_paths):
        """
        All subclasses create mrc_paths and coord_paths lists and pass them to
        this method.
        """
        for i in range(num_micrographs):
            # read in all coordinates for the given mrc using subclass's
            # method of reading the corresponding coord file
            self.particles += [
                (i, coord) for coord in self._coords_list_from_file(coord_paths[i])
            ]

    @abstractmethod
    def _coords_list_from_file(self, coord_file):
        """
        Given a coordinate file, convert the coordinates into box format, i.e. a
        list of the form [lower left x, lower left y, x size, y size].
        Subclasses implement according to the details of the files they read.
        """

    @staticmethod
    def _box_coord_from_center(center, particle_size):
        """
        Convert a list `[x,y]` representing a particle center
        to a list
        `[lower left x, lower left y, particle_size, particle_size]`
        representing the box around the particle in box format.
        :param center: a list of length two representing a center
        :param particle_size: the size of the box around the particle
        """
        # subtract off floor(particle size/2) from center coords
        r = floor(particle_size / 2)
        x, y = center[:2]
        return [
            # centers may be represented as floats in STAR files
            # chop off the non integer part to account for this
            int(x) - r,
            int(y) - r,
            particle_size,
            particle_size,
        ]

    @staticmethod
    def _center_from_box_coord(box_coord):
        """
        Convert a list
        `[lower left x, lower left y, particle_size, particle_size]`
        representing a particle in the box format to a list
        `[x, y]` representing the particle center.
        :param box_coord: a list of length 4 representing the particle box
        """
        # Get lower left corner x and y coordinates
        # and particle size from the box coordinate
        llx, lly, particle_size = box_coord[:3]
        # turn lower left corner coordinate into center coordinate
        r = floor(particle_size / 2)
        return [llx + r, lly + r]

    def _coords_list_from_star(self, star_file):
        """
        Given a Relion STAR coordinate file (generally containing particle centers)
        return a list of coordinates in box format.
        :param star_file: A path to a STAR file containing particle centers
        """
        df = StarFile(star_file).get_block_by_index(0).astype(float)
        coords = list(zip(df["_rlnCoordinateX"], df["_rlnCoordinateY"]))
        return [
            self._box_coord_from_center(coord, self.particle_size) for coord in coords
        ]

    def _populate_local_metadata(self):
        """
        Called during ImageSource.save(), populates metadata columns specific to
            `CoordinateSource` when saving to STAR file.
        :return: A list of the names of the columns added.
        """
        # Insert stored particle coordinates (centers) into metadata
        self.set_metadata(
            "_rlnCoordinateX",
            [
                self._center_from_box_coord(particle[1])[0]
                for particle in self.particles
            ],
        )
        self.set_metadata(
            "_rlnCoordinateY",
            [
                self._center_from_box_coord(particle[1])[1]
                for particle in self.particles
            ],
        )
        return ["_rlnCoordinateX", "_rlnCoordinateY"]

    def _exclude_boundary_particles(self):
        """
        Remove particles boxes which do not fit in the micrograph
        with the given `particle_size`.
        :return: Number of particles removed
        """
        out_of_range = []
        for i, particle in enumerate(self.particles):
            start_x, start_y, size_x, size_y = particle[1]
            # get shape of corresponding micrograph
            mrc_index = particle[0]
            mrc_shape = self.mrc_shapes[mrc_index]
            if (
                start_x < 0
                or start_y < 0
                or (start_x + size_x >= mrc_shape[1])
                or (start_y + size_y >= mrc_shape[0])
            ):
                out_of_range.append(i)

        # out_of_range stores the indices of the particles in the
        # unmodified coord_list that we must remove.
        # If we pop these indices of _coord list going forward, the
        # following indices will be shifted. Thus we pop in reverse, since
        # the indices prior to each removed index are unchanged
        for j in reversed(out_of_range):
            self.particles.pop(j)

        return len(out_of_range)

    def _get_mrc_shapes(self):
        """
        Iterate through self.mrc_shapes and read the dimensions of each micrograph
        :return mrc_shapes: A list of tuples representing the corresponding shapes
        """
        mrc_shapes = [(0, 0) for mrc in self.mrc_paths]
        for i, mrc in enumerate(self.mrc_paths):
            with mrcfile.open(mrc) as mrc_file:
                shape = mrc_file.data.shape
                if len(shape) != 2:
                    raise ValueError(
                        f"Shape of mrc file is {shape} but expected shape of size 2."
                        "Is this a stack of unaligned micrographs?"
                    )
                mrc_shapes[i] = shape

        return mrc_shapes

    def import_aspire_ctf(self, ctf):
        """
        Import CTF information from STAR file(s) generated by ASPIRE's CTF Estimator.

        :param ctf: A path or iterable of paths to STAR files from ASPIRE's CTF Estimator.
            Note that number of files provided must match number of micrographs in this
            `CoordinateSource`.
        """
        if not isinstance(ctf, Iterable):
            ctf = [ctf]
        if not len(ctf) == len(self.mrc_paths):
            raise ValueError(
                "Number of CTF STAR files must match number of micrographs."
            )

        # merge DataFrames from CTF files
        dfs = []
        for f in ctf:
            star = RelionLegacyMicrographsStarFile(f)
            dfs.append(star.get_block_by_index(0))

        df = pd.concat(dfs, ignore_index=True)

        self._extract_ctf(df)

    def import_relion_ctf(self, ctf):
        """
        Import CTF information Relion micrograph STAR files containing CTF information.

        :param ctf: Path to a Relion micrograph STAR file containing CTF information.
            Note that number of files provided must match number of micrographs in this
            `CoordinateSource`.
        """
        relion_version = getRelionStarFileVersion(ctf)
        if not relion_version:
            raise ValueError(
                f"Cannot recognize {ctf} as a valid Relion STAR file containing micrograph information."
            )
        if relion_version == "3.0":
            starfile = RelionLegacyMicrographsStarFile(ctf)
        if relion_version == "3.1":
            starfile = RelionMicrographsStarFile(ctf)
            # populate CTF parameters in main data block (from optics groups block)
            # specifically: voltage, Cs, amplitude_contrast, micrograph pixel size
            # this feature does not exist for 3.0 starfile
            starfile.apply_optics_block()

        # data_block is a pandas Dataframe containing the micrographs
        if not len(starfile.data_block) == len(self.mrc_paths):
            raise ValueError(
                f"{starfile.filepath} has CTF information for {len(starfile.data_block)}",
                f" micrographs but this source has {len(self.mrc_paths)} micrographs.",
            )

        self._extract_ctf(starfile.data_block)

    def _extract_ctf(self, df):
        """
        Receives a flattened DataFrame containing micrograph CTF information, and populates
            the Source's CTF Filters, filter indices, and metadata.
        """
        # required CTF params excluding pixel size
        CTF_params = [
            "_rlnVoltage",
            "_rlnDefocusU",
            "_rlnDefocusV",
            "_rlnDefocusAngle",
            "_rlnSphericalAberration",
            "_rlnAmplitudeContrast",
            "_rlnMicrographPixelSize",
        ]

        # get unique ctfs from the data block
        # i'th entry of `indices` contains the index of `filter_params` with corresponding CTF params
        filter_params, indices = np.unique(
            df[CTF_params].astype(self.dtype).values, return_inverse=True, axis=0
        )

        # convert defocus_ang from degrees to radians
        filter_params[:, 3] *= np.pi / 180.0

        # construct filters
        self.unique_filters = [
            CTFFilter(
                pixel_size=filter_params[i, 6],
                voltage=filter_params[i, 0],
                defocus_u=filter_params[i, 1],
                defocus_v=filter_params[i, 2],
                defocus_ang=filter_params[i, 3],
                Cs=filter_params[i, 4],
                alpha=filter_params[i, 5],
                B=self.B,
            )
            for i in range(len(filter_params))
        ]

        # set metadata
        for mrc_idx, filter_index in enumerate(indices):
            particle_indices_this_mrc = [
                idx
                for idx, particle in enumerate(self.particles)
                if particle[0] == mrc_idx
            ]
            num_particles_this_mrc = len(particle_indices_this_mrc)
            self.set_metadata(
                CTF_params,
                np.tile(filter_params[filter_index], (num_particles_this_mrc, 1)),
                particle_indices_this_mrc,
            )
            self.set_metadata(
                "__filter_indices", filter_index, particle_indices_this_mrc
            )

    @staticmethod
    def _crop_micrograph(data, coord):
        """
        Crops a particle box defined by `coord` out of `data`.
        According to MRC 2014 convention, the origin represents the bottom-left
        corner of the image.
        :param data: A 2D numpy array representing a micrograph
        :param coord: A list of integers: (lower left X, lower left Y, X, Y)
        """
        start_x, start_y, size_x, size_y = coord
        return data[start_y : start_y + size_y, start_x : start_x + size_x]

    def _images(self, indices):
        """
        Given a range or selection of indices, returns an Image stack
        when accessed via the `ImageSource.images` property.
        Note that the indices refer to the order
        of the particles loaded in this *specific* CoordinateSource. This may
        not correspond to the particles in the original source on disk, if some
        particles were excluded due to their box not fitting into the mrc
        dimensions. Thus, the exact particles returned are a function of the
        `particle_size`.
        :param indices: A 1-D NumPy array of integer indices.
        :return: An `Image` object.
        """
        # check for cached images first
        if self._cached_im is not None:
            logger.info("Loading images from cache")
            return self.generation_pipeline.forward(
                Image(self._cached_im[indices, :, :]), indices
            )

        logger.info(f"Loading {len(indices)} images from micrographs")

        selected_particles = [self.particles[i] for i in indices]
        # initialize empty array to hold particle stack
        im = np.empty(
            (len(indices), self._original_resolution, self._original_resolution),
            dtype=self.dtype,
        )

        # group particles by micrograph in order to
        # only open each one once
        grouped = defaultdict(list)
        # this creates a dict of the form
        # { mrc_index : list of coords in that mrc, with relative order preserved }
        for mrc_index, coord in selected_particles:
            grouped[mrc_index].append(coord)

        # this loops over the micrographs
        # now that the particles have been grouped by
        # their origin micrograph
        for mrc_index, coord_list in grouped.items():
            # get explicit filepath from cached list
            fp = self.mrc_paths[mrc_index]
            with mrcfile.open(fp) as mrc_in:
                arr = mrc_in.data
            # create iterable of the coordinates in this mrc
            # we don't need to worry about exhausting this iter
            # because we know it contains the exact number of particles
            # selected from this micrograph.
            # the next()  method on this iterable will give us the next
            # particle from this micrograph to appear in selected_particles
            coord = iter(coord_list)
            # iterate through selected particles
            # we are potentially populating the particles
            # out of order, to optimize the slower operation
            # of opening the micrograph file
            for i, particle in enumerate(selected_particles):
                idx = particle[0]
                # we stop and populate the image stack every time
                # we hit a particle whose location is this micrograph
                if idx == mrc_index:
                    cropped = self._crop_micrograph(arr, next(coord))
                    im[i] = cropped
        # Finally, apply transforms to resulting Image
        return self.generation_pipeline.forward(Image(im), indices)

    @staticmethod
    def _is_number(text):
        """
        Used in validation of coordinate files. We allow strings containing
        - or . to account for negative values and floats.
        """
        return text.replace("-", "1").replace(".", "1").isdigit()


class BoxesCoordinateSource(CoordinateSource):
    """
    Represents a data source consisting of micrographs and coordinate files
    in box format.
    """

    def __init__(
        self,
        files,
        particle_size=None,
        max_rows=None,
        B=0,
    ):
        """
        :param files: A list of tuples of the form (path_to_mrc, path_to_coord)
        :particle_size: Desired size of cropped particles (will override the size specified in coordinate file)
        :param max_rows: Maximum number of particles to read. (If `None`, will attempt to load all particles)
        """
        # instantiate super
        CoordinateSource.__init__(self, files, particle_size, max_rows, B)

    def _extract_box_size(self, box_file):
        with open(box_file, "r") as box:
            first_line = box.readlines()[0].split()
            if len(first_line) >= 4:
                box_size = int(float(first_line[2]))  # x size or y size works
                return box_size
            else:
                logger.error(f"Problem with coordinate file: {box_file}")
                raise ValueError(
                    "Coordinate file contains less than 4 numbers "
                    "per line. If these are particle centers, "
                    "use CentersCoordinateSource or  use the --centers "
                    "flag in aspire extract-particles."
                )

    def _validate_box_file(self, box_file, global_particle_size):
        with open(box_file, "r") as box:
            # validate each line, i.e. each particle
            for line in box.readlines():
                # box format requires 4 numbers per particle
                if len(line.split()) < 4:
                    logger.error(f"Problem with coordinate file: {box_file}")
                    raise ValueError(
                        "Coordinate file contains less than 4 numbers "
                        "per line. If these are particle centers, "
                        "use CentersCoordinateSource or  use the --centers "
                        "flag in aspire extract-particles."
                    )

                if not all(self._is_number(p) for p in line.split()):
                    logger.error(f"Problem with coordinate file: {box_file}")
                    raise ValueError(
                        "Coordinate file contains non-numeric coordinate values."
                    )

                # we can only accept square particles
                size_x, size_y = float(line.split()[2]), float(line.split()[3])
                if size_x != size_y:
                    logger.error(f"Problem with coordinate file: {box_file}")
                    raise ValueError(
                        "Coordinate file specifies non-square particle size "
                        f"{size_x}x{size_y}, but only square particles are supported."
                    )
                # check that this particle size is the *right* particle size
                if size_x != global_particle_size:
                    logger.error(f"Problem with coordinate file: {box_file}")
                    raise ValueError(
                        f"Coordinate file specifies a box size {size_x}x{size_x} "
                        "different from the box size found in the first "
                        f"coordinate file ({global_particle_size}x{global_particle_size}). "
                        "Particle size must be consistent."
                    )

    def _populate_particles(self, num_micrographs, coord_paths):
        # overrides CoordinateSource._populate_particles because of the
        # possibility that force_new_particle_size will be called,
        # which requires self.particles to be populated already.
        # Also allows for validation of .box files prior to parsing them

        global_particle_size = self._extract_box_size(coord_paths[0])
        # validate the rest of the box files
        for coord_path in coord_paths:
            self._validate_box_file(coord_path, global_particle_size)

        # populate self.particles
        super()._populate_particles(num_micrographs, coord_paths)

        # if particle size set by user, we have to re-do the coordinates
        if self.particle_size:
            self._force_new_particle_size(self.particle_size)

    def _coords_list_from_file(self, coord_file):
        """
        Given a coordinate file in box format, returns a list of coordinates.
        """
        with open(coord_file, "r") as infile:
            lines = [line.split() for line in infile.readlines()]
        # coords are already in box format, so simply cast to int
        return [[int(float(x)) for x in line] for line in lines]

    def _force_new_particle_size(self, new_size):
        """
        Given a new particle size, rewrite the coordinates so that the box size
        is changed, but still centered around the particle.
        """
        _resized_particles = []
        for particle in self.particles:
            mrc_index, box_coord = particle
            # get the coordinates of the center
            center = self._center_from_box_coord(box_coord)
            # rewrite to a box coordinate with new size
            new_coord = self._box_coord_from_center(center, new_size)
            _resized_particles.append((mrc_index, new_coord))
        self.particles = _resized_particles


class CentersCoordinateSource(CoordinateSource):
    """
    Represents a data source consisting of micrographs and coordinate files specifying particle centers only. Files can be text (.coord) or STAR files.
    """

    def __init__(self, files, particle_size, max_rows=None, B=0):
        """
        :param files: A list of tuples of the form (path_to_mrc, path_to_coord)
        :particle_size: Desired size of cropped particles (mandatory)
        :param max_rows: Maximum number of particles to read. (If `None`, will
        attempt to load all particles)
        """
        # instantiate super
        CoordinateSource.__init__(self, files, particle_size, max_rows, B)

    def _validate_centers_file(self, coord_file):
        """
        Ensures that a text file contains numeric particle centers.
        """
        with open(coord_file, "r") as infile:
            for line in infile.readlines():
                # need at least two numbers
                if len(line.split()) < 2:
                    logger.error(f"Problem with coordinate file: {coord_file}")
                    raise ValueError(
                        "Coordinate file contains a line with less than 2 numbers."
                    )
                # check that the coordinate has numeric values
                if not all(self._is_number(c) for c in line.split()):
                    logger.error(f"Problem with coordinate file: {coord_file}")
                    raise ValueError(
                        "Coordinate file contains non-numeric coordinate values."
                    )

    def _validate_starfile(self, coord_file):
        """
        Ensures that a STAR file contains numeric particle centers.
        """
        df = StarFile(coord_file).get_block_by_index(0)
        # We're looking for specific columns for the X and Y coordinates
        if not all(col in df.columns for col in ["_rlnCoordinateX", "_rlnCoordinateY"]):
            logger.error(f"Problem with coordinate file: {coord_file}")
            raise ValueError(
                "STAR file does not contain _rlnCoordinateX, _rlnCoordinateY columns."
            )
        # check that all values in each column are numeric
        if not all(
            all(df[col].apply(self._is_number))
            for col in ["_rlnCoordinateX", "_rlnCoordinateY"]
        ):
            logger.error(f"Problem with coordinate file: {coord_file}")
            raise ValueError("STAR file contains non-numeric coordinate values.")

    def _populate_particles(self, num_micrographs, coord_paths):
        # overrides CoordinateSource._populate_particles() in order
        # to validate coordinate files
        for coord_file in coord_paths:
            if os.path.splitext(coord_file)[1] == ".star":
                self._validate_starfile(coord_file)
            else:
                # assume text/.coord format
                self._validate_centers_file(coord_file)
        super()._populate_particles(num_micrographs, coord_paths)

    def _coords_list_from_file(self, coord_file):
        """
        Given a coordinate file with (x,y) particle centers,
        return a list of coordinates in box format.
        """
        # check if it's a STAR file list of centers
        if os.path.splitext(coord_file)[1] == ".star":
            return self._coords_list_from_star(coord_file)
        # otherwise we assume text file format with one coord per line:
        with open(coord_file, "r") as infile:
            lines = [[float(c) for c in line.split()] for line in infile.readlines()]
        return [self._box_coord_from_center(line, self.particle_size) for line in lines]<|MERGE_RESOLUTION|>--- conflicted
+++ resolved
@@ -133,12 +133,8 @@
         # CTF envelope decay factor
         self.B = B
         # set CTF metadata to defaults
-<<<<<<< HEAD
-        # this can be updated by importing CTF information
-=======
         # this can be updated with import_ctf()
         self.filter_indices = np.zeros(self.n, dtype=int)
->>>>>>> de892c7b
         self.unique_filters = [IdentityFilter()]
         self.set_metadata("__filter_indices", np.zeros(self.n, dtype=int))
 
