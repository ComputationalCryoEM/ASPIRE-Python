--- conflicted
+++ resolved
@@ -129,12 +129,7 @@
             im_masked_f = xp.asnumpy(fft.centered_fft2(xp.asarray(images_masked)))
             noise_psd_est += np.sum(np.abs(im_masked_f**2), axis=0) / _denominator
 
-<<<<<<< HEAD
         mid = self.src.L // 2
-        noise_psd_est[mid, mid] -= mean_est ** 2
-=======
-        mid = self.L // 2
         noise_psd_est[mid, mid] -= mean_est**2
->>>>>>> 9369a91d
 
         return noise_psd_est