import logging

from aspire.source import ImageSource

logger = logging.getLogger(__name__)


class OrientEstSource(ImageSource):
    """
    Derived an ImageSource class for updating orientation information
    """

    def __init__(self, src, orient_method):
        """
        Initialize an Orientation ImageSource object from original ImageSource

        :param src: Original ImageSource object after 2D classification
        :param orient_method: object specifying orientation estimation method
        """

        super().__init__(src.L, src.n, dtype=src.dtype, metadata=src._metadata.copy())
        self._im = None
        self.orient_method = orient_method
<<<<<<< HEAD
        self.rots = orient_method.rotations

    def _images(self, indices):
        return self._im[indices, :, :]
=======
        self.rotations = orient_method.rotations
>>>>>>> 407de5fc
<|MERGE_RESOLUTION|>--- conflicted
+++ resolved
@@ -21,11 +21,7 @@
         super().__init__(src.L, src.n, dtype=src.dtype, metadata=src._metadata.copy())
         self._im = None
         self.orient_method = orient_method
-<<<<<<< HEAD
-        self.rots = orient_method.rotations
+        self.rotations = orient_method.rotations
 
     def _images(self, indices):
-        return self._im[indices, :, :]
-=======
-        self.rotations = orient_method.rotations
->>>>>>> 407de5fc
+        return self._im[indices, :, :]