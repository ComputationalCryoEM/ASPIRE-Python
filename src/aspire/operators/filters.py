--- conflicted
+++ resolved
@@ -37,12 +37,8 @@
 def wavelength_to_voltage(wavelength):
     """
     Convert from electron voltage to wavelength.
-<<<<<<< HEAD
+
     :param wavelength: float, The electron wavelength in angstroms.
-=======
-
-    :param wavelength: float, The electron wavelength in nm.
->>>>>>> 1173061a
     :return: float, The electron voltage in kV.
     """
     a = float(12.264259661581491)
