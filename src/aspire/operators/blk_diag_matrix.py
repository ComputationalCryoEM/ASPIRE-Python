"""
Define a BlkDiagMatrix module which implements operations for
block diagonal matrices as used by ASPIRE.
"""

import numpy as np
from numpy.linalg import norm, solve
from scipy.linalg import block_diag

from aspire.utils import make_psd
from aspire.utils.cell import Cell2D


class BlkDiagMatrix:
    """
    Define a BlkDiagMatrix class which implements operations for
    block diagonal matrices as used by ASPIRE.

    Currently BlkDiagMatrix is implemented only for square blocks.
    While in the future this can be extended, at this time assigning
    a non square array will raise NotImplementedError.
    """

    # Developers' Note:
    # All instances of this class should have priority over ndarray ops
    #   because we implement them here ourselves.
    # This is a more np current implementation of __array_priority__
    #   operator precedence schedule.
    # Mainly this effects rmul, radd, rsub eg:
    #   blk_y = scalar_a + ( scalar_b * blk_x)
    __array_ufunc__ = None

    def __init__(self, partition, dtype=np.float32):
        """
        Instantiate a BlkDiagMatrix.

        :param partition: The matrix block partition
         in the form of a `nblock`-element list storing all shapes of
         diagonal matrix blocks, where `partition[i]` corresponds to
         the shape (number of rows and columns) of the `i` matrix block.
        :param dtype: Datatype for blocks, defaults to np.float32.
        :return: BlkDiagMatrix instance.
        """

        self.nblocks = len(partition)
        self.dtype = np.dtype(dtype)
        self.data = [None] * self.nblocks
        self._cached_blk_sizes = np.array(partition)
        if len(partition):
            assert self._cached_blk_sizes.shape[1] == 2

    def reset_cache(self):
        """
        Resets this objects internal cache. This should trigger the cache
        to be recalculated on the next request (ie lazily).
        """

        self._cached_blk_sizes = None

    def append(self, blk):
        """
        Append `blk` to `self`. Used to incrementally build up a BlkDiagMatrix
        instance where the number of blocks and/or shapes are derived
        incrementally.

        :param blk: Block to append (ndarray).
        """

        self.data.append(blk)
        self.nblocks += 1
        self.reset_cache()

    def __repr__(self):
        """
        String represention describing instance.
        """
        return "BlkDiagMatrix({}, {})".format(repr(self.nblocks), repr(self.dtype))

    def copy(self):
        """
        Returns new BlkDiagMatrix which is a copy of `self`.

        :return BlkDiagMatrix like self
        """

        C = BlkDiagMatrix(self.partition, dtype=self.dtype)

        for i in range(self.nblocks):
            C[i] = self[i].copy()

        return C

    # Manually overload list methods,
    #   This is just for syntax which allows us to reference self[i] etc
    #     instead of writing self.data all the time. You may use either.
    def __getitem__(self, key):
        """
        Convenience wrapper, getter on self.data.
        """

        return self.data[key]

    def __setitem__(self, key, value):
        """
        Convenience wrapper, setter on self.data.
        """

<<<<<<< HEAD
        BlkDiagMatrix.__check_square(value.shape)
        self.__check_dtype_compatible(value)
=======
>>>>>>> 0fd3ec9e
        self.data[key] = value
        self.reset_cache()

    def __len__(self):
        """
        Convenience function for getting nblocks.
        """

        return self.nblocks

    def _is_scalar_type(self, x):
        """
        Internal helper function checking scalar-ness for elementwise ops.

        Essentially we are checking for a single numeric object, as opposed to
        something like an `ndarray` or `BlkDiagMatrix`. We do this by
        checking `numpy.isscalar(x)`.

        In the future this check may require extension to include ASPIRE or
        other third party types beyond what is provided by numpy, so we
        implement it now as a class method.

        :param x: Value to check

        :return: bool.
        """

        return np.isscalar(x)

    def __check_size_compatible_add(self, other):
        """
        Sanity check two BlkDiagMatrix instances are compatible in size
        for addition operators. (Same size)

        :param other: The BlkDiagMatrix to compare with self.
        """

        if np.any(self.partition != other.partition):
            # be helpful and find the first one as an example
            for _i, (a, b) in enumerate(zip(self.partition, other.partition)):
                if any(a != b):
                    break
            raise RuntimeError(
                "Block i={} of BlkDiagMatrix instances are "
                "not same shape {} {}".format(_i, a, b)
            )

    def __check_size_compatible_mul(self, other):
        """
        Sanity check two BlkDiagMatrix instances are compatible in size
        for multiplication operators. (m n) @ (n k).

        :param other: The BlkDiagMatrix to compare with self.
        """

        for _i, a in enumerate(self.partition):
            b = other.partition[_i]
            if a[1] != b[0]:
                raise RuntimeError(
                    "Block i={} of BlkDiagMatrix instances are "
                    "not compatible. {} {}".format(_i, a, b)
                )

    def __check_dtype_compatible(self, other):
        """
        Sanity check two BlkDiagMatrix instances are compatible in dtype.

        :param other: The BlkDiagMatrix to compare with self.
        """

        if self.dtype != other.dtype:
            raise RuntimeError(
                "BlkDiagMatrix received different types,"
                "self: {} and other: {}.  Please validate and cast"
                " as appropriate.".format(self.dtype, other.dtype)
            )

    def __check_compatible(self, other, size_compat="add"):
        """
        Sanity check two BlkDiagMatrix instances are compatible in size.

        :param other: The BlkDiagMatrix to compare with self.
        """

        if not isinstance(other, BlkDiagMatrix):
            raise NotImplementedError(
                "Currently BlkDiagMatrix only interfaces "
                "with its own instances, got {}".format(repr(other))
            )

        if len(self) != len(other):
            raise RuntimeError(
                "Number of blocks {} {} are not equal.".format(len(self), len(other))
            )

        if size_compat == "add":
            self.__check_size_compatible_add(other)
        elif size_compat == "mul":
            self.__check_size_compatible_mul(other)
        else:
            raise RuntimeError("Unknown compatibility type {}".format(size_compat))

        self.__check_dtype_compatible(other)

    @property
    def is_square(self):
        """
        Check if all blocks are square.

        :return: boolean
        """
        return all([shp[0] == shp[1] for shp in self.partition])

    @property
    def isfinite(self):
        """
        Check if all blocks in diag matrix are finite.

        Calls numpy.isfinite for every entry in self.  This has the effect of
        checking values are not += `inf` or `nan`s.

        :return: Bool.
        """

        for blk in self:
            if not np.all(np.isfinite(blk)):
                return False
        else:
            return True

    def add(self, other, inplace=False):
        """
        Define the elementwise addition of BlkDiagMatrix instance.

        :param other: The rhs BlkDiagMatrix instance.
        :param inplace: Boolean, when set to True change values in place,
        otherwise return a new instance (default).
        :return:  BlkDiagMatrix instance with elementwise sum equal
        to self + other.
        """

        if self._is_scalar_type(other):
            return self.__scalar_add(other, inplace=inplace)

        self.__check_compatible(other)

        if inplace:
            for i in range(self.nblocks):
                self[i] += other[i]

            C = self
        else:
            C = BlkDiagMatrix(self.partition, dtype=self.dtype)

            for i in range(self.nblocks):
                C[i] = self[i] + other[i]

        return C

    def __add__(self, other):
        """
        Operator overloading for addition.
        """

        return self.add(other)

    def __iadd__(self, other):
        """
        Operator overloading for in-place addition.
        """

        return self.add(other, inplace=True)

    def __radd__(self, other):
        """
        Convenience function for elementwise scalar addition.
        """

        return self.add(other)

    def __scalar_add(self, scalar, inplace=False):
        """
        Define the element addition of BlkDiagMatrix instance.

        :param scalar: constant addend value.
        :param inplace: Boolean, when set to True change values in place,
        otherwise return a new instance (default).
        :return:  BlkDiagMatrix instance with elementwise sum equal
        to self + other.
        """

        assert self._is_scalar_type(scalar)

        if inplace:
            C = self
        else:
            C = self.copy()

        for i in range(self.nblocks):
            C[i] += scalar

        return C

    def sub(self, other, inplace=False):
        """
        Define the element subtraction of BlkDiagMatrix instance.

        :param other: The rhs BlkDiagMatrix instance.
        :param inplace: Boolean, when set to True change values in place,
        otherwise return a new instance (default).
        :return: A BlkDiagMatrix instance with elementwise subraction equal to
         self - other.
        """

        if self._is_scalar_type(other):
            return self.__scalar_sub(other, inplace=inplace)

        self.__check_compatible(other)

        if inplace:
            for i in range(self.nblocks):
                self[i] -= other[i]

            C = self
        else:
            C = BlkDiagMatrix(self.partition, dtype=self.dtype)

            for i in range(self.nblocks):
                C[i] = self[i] - other[i]

        return C

    def __sub__(self, other):
        """
        Operator overloading for subtraction.
        """

        return self.sub(other)

    def __isub__(self, other):
        """
        Operator overloading for in-place subtraction.
        """

        if self._is_scalar_type(other):
            return self.__scalar_sub(other, inplace=True)

        return self.sub(other, inplace=True)

    def __rsub__(self, other):
        """
        Convenience function for elementwise scalar subtraction.
        """

        # Note, the case of BlkDiagMatrix_L - BlkDiagMatrix_R would be
        #   evaluated as L.sub(R), so this is only for other
        #   Object - BlkDiagMatrix situations, namely scalars.

        return -(self - other)

    def __scalar_sub(self, scalar, inplace=False):
        """
        Define the elementwise subtraction from BlkDiagMatrix instance.

        :param scalar: constant subtractend value.
        :param inplace: bool, when false (default) return new instance.
        :return:  BlkDiagMatrix instance with elementwise sum equal to
         self + other.
        """

        assert self._is_scalar_type(scalar)

        if inplace:
            C = self
        else:
            C = self.copy()

        for i in range(self.nblocks):
            C[i] -= scalar

        return C

    def matmul(self, other, inplace=False):
        """
        Compute the matrix multiplication of two BlkDiagMatrix instances.

        :param other: The rhs BlkDiagMatrix instance.
        :param inplace: Boolean, when set to True change values in place,
        otherwise return a new instance (default).
        :return: A BlkDiagMatrix of self @ other.
        """

        if not isinstance(other, BlkDiagMatrix):
            raise RuntimeError(
                "Attempt BlkDiagMatrix matrix multiplication "
                "(matmul,@) of non BlkDiagMatrix {}, try (*,mul)".format(repr(other))
            )

        self.__check_compatible(other, size_compat="mul")

        if inplace:
            for i in range(self.nblocks):
                self[i] @= other[i]
            C = self
        else:
            C = BlkDiagMatrix(self.partition, dtype=self.dtype)

            for i in range(self.nblocks):
                C[i] = self[i] @ other[i]

        return C

    def __matmul__(self, other):
        """
        Operator overload for matrix multiply of BlkDiagMatrix instances.
        """

        return self.matmul(other)

    def __imatmul__(self, other):
        """
        Operator overload for in-place matrix multiply of BlkDiagMatrix
         instances.
        """

        return self.matmul(other, inplace=True)

    def mul(self, val, inplace=False):
        """
        Compute the numeric multiplication of a BlkDiagMatrix instance and a
        scalar.

        :param other: The rhs BlkDiagMatrix instance.
        :param inplace: Boolean, when set to True change values in place,
        otherwise return a new instance (default).
        :return: A BlkDiagMatrix of self * other.
        """

        if isinstance(val, BlkDiagMatrix):
            raise RuntimeError(
                "Attempt numeric multiplication (*,mul) of two "
                "BlkDiagMatrix instances, try (matmul,@)."
            )

        elif not self._is_scalar_type(val):
            raise RuntimeError(
                "Attempt numeric multiplication (*,mul) of a "
                "BlkDiagMatrix and {}.".format(type(val))
            )

        if inplace:
            for i in range(self.nblocks):
                self[i] *= val

            C = self
        else:
            C = BlkDiagMatrix(self.partition, dtype=self.dtype)

            for i in range(self.nblocks):
                C[i] = self[i] * val

        return C

    def __mul__(self, val):
        """
        Operator overload for BlkDiagMatrix scalar multiply.
        """

        return self.mul(val)

    def __imul__(self, val):
        """
        Operator overload for in-place BlkDiagMatrix scalar multiply.
        """

        return self.mul(val, inplace=True)

    def __rmul__(self, other):
        """
        Convenience function, elementwise rmul commutes to mul.
        """

        return self.mul(other)

    def neg(self):
        """
        Compute the unary negation of BlkDiagMatrix instance.

        :return: A BlkDiagMatrix like self.
        """

        C = BlkDiagMatrix(self.partition, dtype=self.dtype)

        for i in range(self.nblocks):
            C[i] = -self[i]

        return C

    def __neg__(self):
        """
        Operator overload for unary negation of BlkDiagMatrix instance.
        """

        return self.neg()

    def abs(self):
        """
        Compute the elementwise absolute value of BlkDiagMatrix instance.

        :return: A BlkDiagMatrix like self.
        """

        C = BlkDiagMatrix(self.partition, dtype=self.dtype)

        for i in range(self.nblocks):
            C[i] = np.abs(self[i])

        return C

    def __abs__(self):
        """
        Operator overload for absolute value of BlkDiagMatrix instance.
        """

        return self.abs()

    def pow(self, val, inplace=False):
        """
        Compute the elementwise power of BlkDiagMatrix instance.
        :param inplace: Boolean, when set to True change values in place,
        otherwise return a new instance (default).
        :return: A BlkDiagMatrix like self.
        """

        if inplace:
            for i in range(self.nblocks):
                self[i] **= val
            C = self
        else:
            C = BlkDiagMatrix(self.partition, dtype=self.dtype)
            for i in range(self.nblocks):
                C[i] = np.power(self[i], val)
        return C

    def __pow__(self, val):
        """
        Operator overload for inplace pow of BlkDiagMatrix instance.
        """

        return self.pow(val)

    def __ipow__(self, val):
        """
        Compute the in-place elementwise power of BlkDiagMatrix instance.

        :return: self raised to power, elementwise.
        """

        return self.pow(val, inplace=True)

    def norm(self):
        """
        Compute the norm of a BlkDiagMatrix instance.

        :param inplace: Boolean, when set to True change values in place,
        otherwise return a new instance (default).
        :return: The norm of the BlkDiagMatrix instance.
        """

        return np.max([norm(blk, ord=2) for blk in self])

    def transpose(self):
        """
        Get the transpose matrix of a BlkDiagMatrix instance.

        :return: The corresponding transpose form as a BlkDiagMatrix.
        """

        T = BlkDiagMatrix(self.partition, dtype=self.dtype)

        for i in range(self.nblocks):
            T[i] = self[i].T

        return T

    @property
    def T(self):
        """
        Syntactic sugar for self.transpose().
        """

        return self.transpose()

    def dense(self):
        """
        Convert list representation of BlkDiagMatrix instance into full matrix.

        :param blk_diag: The BlkDiagMatrix instance.
        :return: The BlkDiagMatrix instance including the zero elements of
        non-diagonal blocks.
        """

        return block_diag(*self.data)

    @property
    def partition(self):
        """
        Return the partitions (block sizes) of this BlkDiagMatrix

        :return: The matrix block partition in the form of a
        K-element list storing all shapes of K diagonal matrix blocks,
        where `partition[i]` corresponds to the shape (number of rows and
        columns) of the `i` diagonal matrix block.
        """

        if self._cached_blk_sizes is None:
            blk_sizes = np.empty((self.nblocks, 2), dtype=np.int)
            for i, blk in enumerate(self.data):
                blk_sizes[i] = np.shape(blk)
            self._cached_blk_sizes = blk_sizes
        return self._cached_blk_sizes

    def solve(self, Y):
        """
        Solve a linear system involving a block diagonal matrix.

        :param Y: The right-hand side in the linear system.  May be a matrix
        consisting of coefficient vectors, in which case each column is
        solved for separately.

        :return: The result of solving the linear system formed by the matrix.
        """

        rows = self.partition[:, 0]
        if sum(rows) != Y.shape[0]:
            raise RuntimeError("Sizes of `self` and `Y` are not compatible.")

        # Use `np.linalg.solve` for square matrices/blocks.
        #   If user requires solving non square, we'll need to extend for
        #   lstsq or qr,triangle solvers.
        if not self.is_square:
            raise NotImplementedError(
                "BlkDiagMatrix.solve is only defined for square arrays. "
                "If you require solving non square BlkDiagMatrix please "
                "report to developers."
            )

        vector = False
        if np.ndim(Y) == 1:
            Y = Y[:, np.newaxis]
            vector = True

        cols = np.array([np.size(Y, 1)])
        cellarray = Cell2D(rows, cols, dtype=Y.dtype)
        Y = cellarray.mat2cell(Y, rows, cols)
        X = []
        for i in range(0, self.nblocks):
            X.append(solve(self[i], Y[i]))
        X = np.concatenate(X, axis=0)

        if vector:
            X = X[:, 0]

        return X

    def apply(self, X):
        """
        Define the apply option of a block diagonal matrix with a matrix of
        coefficient vectors.

        :param X: The coefficient matrix with each column is a coefficient
        vector.

        :return: A matrix with new coefficient vectors.
        """

        cols = self.partition[:, 1]

        if np.sum(cols) != np.size(X, 0):
            raise RuntimeError("Sizes of matrix `self` and `X` are not compatible.")

        vector = False
        if np.ndim(X) == 1:
            X = X[:, np.newaxis]
            vector = True

        rows = np.array(
            [
                np.size(X, 1),
            ]
        )
        cellarray = Cell2D(cols, rows, dtype=X.dtype)
        x_cell = cellarray.mat2cell(X, cols, rows)
        Y = []
        for i in range(0, self.nblocks):
            mat = self[i] @ x_cell[i]
            Y.append(mat)
        Y = np.concatenate(Y, axis=0)

        if vector:
            Y = Y[:, 0]

        return Y

    def eigvals(self):
        """
        Compute the eigenvalues of a BlkDiagMatrix.
        :return: Array of eigvals, with length equal to the fully expanded matrix diagonal.

        """
        return np.concatenate([np.linalg.eigvals(blk).flatten() for blk in self])

    def check_psd(self):
        """
        Check the positive semidefinite property of all blocks

        :return: True if all blocks have non-negative eigenvalues.
        """
        return np.alltrue(self.eigvals() > 0.0)

    def make_psd(self):
        """
        Convert all blocks to positive semidefinite

        :return: The BlkDiagMatrix instance with all blocks
            positive semidefinite
        """

        C = BlkDiagMatrix(self.partition, dtype=self.dtype)

        for i in range(self.nblocks):
            C[i] = make_psd(self[i])

        return C

    @staticmethod
    def empty(nblocks, dtype=np.float32):
        """
        Instantiate an empty BlkDiagMatrix with `nblocks`, where each
        data block is initially None with size (0,0).

        This is used for incrementally building up a BlkDiagMatrix, by
        using nblocks=0 in conjunction with `append` method or
        situations where blocks are immediately assigned in a loop,
        such as in a `copy`.

        :param nblocks: Number of diagonal matrix blocks.
        :return BlkDiagMatrix instance where each block is None.
        """

        # Empty partition has block dims of zero until they are assigned
        partition = [(0, 0)] * nblocks

        return BlkDiagMatrix(partition, dtype=dtype)

    @staticmethod
    def zeros(blk_partition, dtype=np.float32):
        """
        Build a BlkDiagMatrix zeros matrix.

        :param blk_partition: The matrix block partition in the form of a
        K-element list storing all shapes of K diagonal matrix blocks,
        where `blk_partition[i]` corresponds to the shape (number of rows and
        columns) of the `i` diagonal matrix block.
        :param dtype: The data type to set precision of diagonal matrix block.
        :return: A BlkDiagMatrix instance consisting of `K` zero blocks.
        """

        A = BlkDiagMatrix(blk_partition, dtype=dtype)

        for i, blk_sz in enumerate(blk_partition):
            A[i] = np.zeros(blk_sz, dtype=dtype)

        return A

    @staticmethod
    def ones(blk_partition, dtype=np.float32):
        """
        Build a BlkDiagMatrix ones matrix.

        :param blk_partition: The matrix block partition in the form of a
        K-element list storing all shapes of K diagonal matrix blocks,
        where `blk_partition[i]` corresponds to the shape (number of rows and
        columns) of the `i` diagonal matrix block.
        :param dtype: The data type to set precision of diagonal matrix block.
        :return: A BlkDiagMatrix instance consisting of `K` ones blocks.
        """

        A = BlkDiagMatrix(blk_partition, dtype=dtype)

        for i, blk_sz in enumerate(blk_partition):
            A[i] = np.ones(blk_sz, dtype=dtype)

        return A

    @staticmethod
    def eye(blk_partition, dtype=np.float32):
        """
        Build a BlkDiagMatrix eye (identity) matrix

        :param blk_partition: The matrix block partition in the form of
        a K-element list storing all shapes of K diagonal matrix blocks,
        where `blk_partition[i]` corresponds to the shape (number of rows
        and columns) of the `i` diagonal matrix block.
        :param dtype: The data type of the diagonal matrix blocks.
        :return: A BlkDiagMatrix instance consisting of `K` eye (identity)
        blocks.
        """

        A = BlkDiagMatrix(blk_partition, dtype=dtype)

        for i, blk_sz in enumerate(blk_partition):
            rows, cols = blk_sz
            A[i] = np.eye(N=rows, M=cols, dtype=dtype)

        return A

    @staticmethod
    def eye_like(A, dtype=None):
        """
        Build a BlkDiagMatrix eye (identity) matrix with the partition
        structure of BlkDiagMatrix A.  Defaults to dtype of A.

        :param A: BlkDiagMatrix instance.
        :param dtype: Optional, data type of the new diagonal matrix blocks.
        :return: BlkDiagMatrix instance consisting of `K` eye (identity)
        blocks.
        """

        if dtype is None:
            dtype = A.dtype

        return BlkDiagMatrix.eye(A.partition, dtype=dtype)

    @staticmethod
    def zeros_like(A, dtype=None):
        """
        Build a BlkDiagMatrix zeros matrix with the partition
        structure of BlkDiagMatrix A.  Defaults to dtype of A.

        :param A: BlkDiagMatrix instance.
        :param dtype: Optional, data type of the new diagonal matrix blocks.
        :return: BlkDiagMatrix instance consisting of `K` zeros blocks.
        """

        if dtype is None:
            dtype = A.dtype

        return BlkDiagMatrix.zeros(A.partition, dtype=dtype)

    @staticmethod
    def from_list(blk_diag, dtype=np.float32):
        """
        Convert full from python list representation into BlkDiagMatrix.

        This is to facilitate integration with code that may not be
        using the BlkDiagMatrix class yet.

        :param blk_diag; The blk_diag representation in the form of a
        K-element list storing all shapes of K diagonal matrix blocks,
        where `blk_partition[i]` corresponds to the shape (number of rows
        and columns) of the `i` diagonal matrix block.

        :return: The BlkDiagMatrix instance.
        """

        # get the partition (just sizes)
        blk_partition = [None] * len(blk_diag)
        for i, mat in enumerate(blk_diag):
            blk_partition[i] = np.shape(mat)

        # instantiate an empty BlkDiagMatrix with that structure
        A = BlkDiagMatrix(blk_partition, dtype=dtype)

        # set the data
        for i in range(A.nblocks):
            A.data[i] = np.array(blk_diag[i], dtype=dtype)

        return A<|MERGE_RESOLUTION|>--- conflicted
+++ resolved
@@ -105,11 +105,6 @@
         Convenience wrapper, setter on self.data.
         """
 
-<<<<<<< HEAD
-        BlkDiagMatrix.__check_square(value.shape)
-        self.__check_dtype_compatible(value)
-=======
->>>>>>> 0fd3ec9e
         self.data[key] = value
         self.reset_cache()
 
