import os.path
from unittest import TestCase

import numpy as np

from aspire.basis import PSWFBasis2D
from aspire.image import Image

from ._basis_util import UniversalBasisMixin

DATA_DIR = os.path.join(os.path.dirname(__file__), "saved_test_data")


class PSWFBasis2DTestCase(TestCase, UniversalBasisMixin):
    def setUp(self):
<<<<<<< HEAD
        self.basis = PSWFBasis2D((8, 8), 1.0, 1.0)
        self.L = 8
        self.dtype = np.float64
        self.basis = PSWFBasis2D((self.L, self.L), 1.0, 1.0, dtype=self.dtype)
=======
        self.L = 8
        self.basis = PSWFBasis2D((self.L, self.L), 1.0, 1.0)
>>>>>>> 3022a37b

    def tearDown(self):
        pass

    def testPSWFBasis2DEvaluate_t(self):
        img_ary = np.load(
            os.path.join(DATA_DIR, "ffbbasis2d_xcoeff_in_8_8.npy")
        ).T  # RCOPT
        images = Image(img_ary)

        result = self.basis.evaluate_t(images)

        coeffs = np.load(
            os.path.join(DATA_DIR, "pswf2d_vcoeffs_out_8_8.npy")
        ).T  # RCOPT

        # make sure both real and imaginary parts are consistent.
        self.assertTrue(
            np.allclose(np.real(result), np.real(coeffs))
            and np.allclose(np.imag(result) * 1j, np.imag(coeffs) * 1j)
        )

    def testPSWFBasis2DEvaluate(self):
        coeffs = np.load(
            os.path.join(DATA_DIR, "pswf2d_vcoeffs_out_8_8.npy")
        ).T  # RCOPT
        result = self.basis.evaluate(coeffs)
        images = np.load(os.path.join(DATA_DIR, "pswf2d_xcoeff_out_8_8.npy")).T  # RCOPT
        self.assertTrue(np.allclose(result.asnumpy(), images))<|MERGE_RESOLUTION|>--- conflicted
+++ resolved
@@ -13,15 +13,10 @@
 
 class PSWFBasis2DTestCase(TestCase, UniversalBasisMixin):
     def setUp(self):
-<<<<<<< HEAD
         self.basis = PSWFBasis2D((8, 8), 1.0, 1.0)
         self.L = 8
         self.dtype = np.float64
         self.basis = PSWFBasis2D((self.L, self.L), 1.0, 1.0, dtype=self.dtype)
-=======
-        self.L = 8
-        self.basis = PSWFBasis2D((self.L, self.L), 1.0, 1.0)
->>>>>>> 3022a37b
 
     def tearDown(self):
         pass
