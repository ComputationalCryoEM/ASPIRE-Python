import numpy as np
import pytest
from numpy import pi, random
from numpy.linalg import det, norm

from aspire.abinitio import CLSymmetryC2, CLSymmetryC3C4, CLSymmetryCn
from aspire.abinitio.commonline_cn import MeanOuterProductEstimator
from aspire.source import Simulation
from aspire.utils import Rotation, utest_tolerance
from aspire.utils.coor_trans import get_aligned_rotations, register_rotations
from aspire.utils.misc import J_conjugate, all_pairs, cyclic_rotations
from aspire.utils.random import randn
from aspire.volume import CnSymmetricVolume

# A set of these parameters are marked expensive to reduce testing time.
# Each tuple holds the parameters (n_img, resolution "L", cyclic order "order", dtype).
param_list_c2 = [(55, 44, 2, np.float32)]

param_list_c3_c4 = [
    (24, 44, 3, np.float32),
    (24, 45, 4, np.float64),
    pytest.param(24, 44, 4, np.float32, marks=pytest.mark.expensive),
    pytest.param(24, 44, 3, np.float64, marks=pytest.mark.expensive),
    pytest.param(24, 44, 4, np.float64, marks=pytest.mark.expensive),
    pytest.param(24, 45, 3, np.float32, marks=pytest.mark.expensive),
    pytest.param(24, 45, 4, np.float32, marks=pytest.mark.expensive),
    pytest.param(24, 45, 3, np.float64, marks=pytest.mark.expensive),
]

# For testing Cn methods where n>4.
param_list_cn = [
    (8, 44, 5, np.float32),
    pytest.param(24, 45, 6, np.float64, marks=pytest.mark.expensive),
    pytest.param(24, 44, 7, np.float32, marks=pytest.mark.expensive),
    pytest.param(24, 44, 8, np.float32, marks=pytest.mark.expensive),
    pytest.param(24, 45, 9, np.float64, marks=pytest.mark.expensive),
]


# Method to instantiate a Simulation source and orientation estimation object.
def source_orientation_objs(n_img, L, order, dtype):
    # This Volume is hand picked to have a fairly even distribution of density.
    # Due to the rotations used to generate symmetric volumes, some seeds will
    # generate volumes with a high concentration of denisty in the center causing
    # misidentification of common-lines.
    vol = CnSymmetricVolume(
        L=L,
        C=1,
        K=50,
        order=order,
        seed=65,
        dtype=dtype,
    ).generate()

    angles = None
    if order > 4:
        # We artificially exclude equator images from the simulation as they will be
        # incorrectly identified by the CL method. We keep images slightly further away
        # from being equator images than the 10 degree default threshold used in the CL method.
        rotations, _ = CLSymmetryCn.generate_candidate_rots(
            n=n_img,
            equator_threshold=15,
            order=order,
            degree_res=1,
            seed=123,  # Generate different rotations than candidates used in CL method.
        )
        angles = Rotation(rotations).angles

    seed = 1
    src = Simulation(
        L=L,
        n=n_img,
        offsets=0,
        amplitudes=1,
        dtype=dtype,
        vols=vol,
        angles=angles,
        C=1,
        seed=seed,
    )

    cl_kwargs = dict(
        src=src,
        n_theta=360,
        max_shift=1 / L,
        seed=seed,
    )

    if order in [3, 4]:
        cl_class = CLSymmetryC3C4
        cl_kwargs["symmetry"] = f"C{order}"
    elif order == 2:
        cl_class = CLSymmetryC2
        cl_kwargs["min_dist_cls"] = 15
    else:
        cl_class = CLSymmetryCn
        cl_kwargs["symmetry"] = f"C{order}"
    orient_est = cl_class(**cl_kwargs)

    return src, orient_est


@pytest.mark.parametrize(
    "n_img, L, order, dtype", param_list_c2 + param_list_c3_c4 + param_list_cn
)
def test_estimate_rotations(n_img, L, order, dtype):
    src, cl_symm = source_orientation_objs(n_img, L, order, dtype)

    # Estimate rotations.
    cl_symm.estimate_rotations()
    rots_est = cl_symm.rotations

    # Ground truth rotations.
    rots_gt = src.rotations

    # g-synchronize ground truth rotations.
    rots_gt_sync = cl_symm.g_sync(rots_est, order, rots_gt)

    # Register estimates to ground truth rotations and compute the
    # angular distance between them (in degrees).
    Q_mat, flag = register_rotations(rots_est, rots_gt_sync)
    regrot = get_aligned_rotations(rots_est, Q_mat, flag)
    mean_ang_dist = Rotation.mean_angular_distance(regrot, rots_gt_sync) * 180 / np.pi

    # Assert mean angular distance is reasonable.
    assert mean_ang_dist < 3


@pytest.mark.parametrize("n_img, L, order, dtype", param_list_c3_c4)
def test_relative_rotations(n_img, L, order, dtype):
    # Simulation source and common lines estimation instance
    # corresponding to volume with C3 or C4 symmetry.
    src, cl_symm = source_orientation_objs(n_img, L, order, dtype)

    # Estimate relative viewing directions.
    cl_symm.build_clmatrix()
    cl = cl_symm.clmatrix
    Rijs = cl_symm._estimate_all_Rijs_c3_c4(cl)

    # Each Rij belongs to the set {Ri.Tg_n^sRj, JRi.Tg_n^sRjJ},
    # s = 1, 2, ..., order. We find the mean squared error over
    # the minimum error between Rij and the above set.
    gs = cyclic_rotations(order, dtype).matrices
    rots_gt = src.rotations

    # Find the angular distance between each Rij and the ground truth.
    pairs = all_pairs(n_img)
    angular_distance = np.zeros(len(pairs))
    for idx, (i, j) in enumerate(pairs):
        Rij = Rijs[idx]
        Rij_J = J_conjugate(Rij)
        Ri_gt = rots_gt[i]
        Rj_gt = rots_gt[j]
        dist = np.zeros(order)
        for s in range(order):
            Rij_s_gt = Ri_gt.T @ gs[s] @ Rj_gt
            dist[s] = np.minimum(
                Rotation.angle_dist(Rij, Rij_s_gt),
                Rotation.angle_dist(Rij_J, Rij_s_gt),
            )
        angular_distance[idx] = np.min(dist)
    mean_angular_distance = np.mean(angular_distance) * 180 / np.pi

    # Assert that the mean_angular_distance is less than 5 degrees.
    assert mean_angular_distance < 5


@pytest.mark.parametrize("n_img, L, order, dtype", param_list_c3_c4)
def test_self_relative_rotations(n_img, L, order, dtype):
    # Simulation source and common lines Class corresponding to
    # volume with C3 or C4 symmetry.
    src, cl_symm = source_orientation_objs(n_img, L, order, dtype)

    # Estimate self-relative viewing directions, Riis.
    scl = cl_symm._self_clmatrix_c3_c4()
    Riis = cl_symm._estimate_all_Riis_c3_c4(scl)

    # Each estimated Rii belongs to the set
    # {Ri.Tg_nRi, Ri.Tg_n^{n-1}Ri, JRi.Tg_nRiJ, JRi.Tg_n^{n-1}RiJ}.
    # We find the minimum angular distance between the estimate Rii
    # and the 4 possible ground truths.
    rots_symm = cyclic_rotations(order, dtype).matrices
    g = rots_symm[1]
    rots_gt = src.rotations

    # Find angular distance between estimate and ground truth.
    dist = np.zeros(4)
    angular_distance = np.zeros(n_img)
    for i, rot_gt in enumerate(rots_gt):
        Rii_gt = rot_gt.T @ g @ rot_gt
        Rii = Riis[i]
        cases = np.array([Rii, Rii.T, J_conjugate(Rii), J_conjugate(Rii.T)])
        for i, estimate in enumerate(cases):
            dist[i] = Rotation.angle_dist(estimate, Rii_gt)
<<<<<<< HEAD
        angular_distance[i] = dist[np.argmin(dist)]
=======
        angular_distance[i] = min(dist)
>>>>>>> e2b04d45
    mean_angular_distance = np.mean(angular_distance) * 180 / np.pi

    # Check that mean_angular_distance is less than 5 degrees.
    assert mean_angular_distance < 5


@pytest.mark.parametrize("n_img, L, order, dtype", param_list_c3_c4 + param_list_cn)
def test_relative_viewing_directions(n_img, L, order, dtype):
    # Simulation source and common lines Class corresponding to
    # volume with C3 or C4 symmetry.
    src, cl_symm = source_orientation_objs(n_img, L, order, dtype)

    # Calculate ground truth relative viewing directions, viis and vijs.
    rots_gt = src.rotations

    viis_gt = np.zeros((n_img, 3, 3))
    for i in range(n_img):
        vi = rots_gt[i, 2]
        viis_gt[i] = np.outer(vi, vi)

    pairs = all_pairs(n_img)
    n_pairs = len(pairs)
    vijs_gt = np.zeros((n_pairs, 3, 3))
    for idx, (i, j) in enumerate(pairs):
        vi = rots_gt[i, 2]
        vj = rots_gt[j, 2]
        vijs_gt[idx] = np.outer(vi, vj)

    # Estimate relative viewing directions.
    vijs, viis = cl_symm._estimate_relative_viewing_directions()

    # Since ground truth vijs and viis are rank 1 matrices they span a 1D subspace.
    # We use SVD to find this subspace for our estimates and the ground truth relative viewing directions.
    # We then calculate the angular distance between these subspaces (and take the mean).
    # SVD's:
    uij_gt, _, _ = np.linalg.svd(vijs_gt)
    uii_gt, _, _ = np.linalg.svd(viis_gt)
    uij_est, sij, _ = np.linalg.svd(vijs)
    uii_est, sii, _ = np.linalg.svd(viis)
    uij_J_est, _, _ = np.linalg.svd(J_conjugate(vijs))
    uii_J_est, _, _ = np.linalg.svd(J_conjugate(viis))

    # Ground truth 1D supbspaces.
    uij_gt = uij_gt[:, :, 0]
    uii_gt = uii_gt[:, :, 0]

    # 1D subspace of estimates.
    uij_est = uij_est[:, :, 0]
    uii_est = uii_est[:, :, 0]
    uij_J_est = uij_J_est[:, :, 0]
    uii_J_est = uii_J_est[:, :, 0]

    # Calculate angular distance between subspaces.
    theta_vij = np.arccos(np.sum(uij_gt * uij_est, axis=1))
    theta_vij_J = np.arccos(np.sum(uij_gt * uij_J_est, axis=1))
    theta_vii = np.arccos(np.sum(uii_gt * uii_est, axis=1))
    theta_vii_J = np.arccos(np.sum(uii_gt * uii_J_est, axis=1))

    # Minimum angle between subspaces.
    min_theta_vij = np.min(
        (theta_vij, theta_vij_J, np.pi - theta_vij, np.pi - theta_vij_J), axis=0
    )
    min_theta_vii = np.min(
        (theta_vii, theta_vii_J, np.pi - theta_vii, np.pi - theta_vii_J), axis=0
    )

    # Calculate the mean minimum angular distance.
    angular_dist_vijs = np.mean(min_theta_vij)
    angular_dist_viis = np.mean(min_theta_vii)

    # Check that estimates are indeed approximately rank-1.
    # ie. check that the svd is close to [1, 0, 0].
    sii = (
        sii / np.linalg.norm(sii, axis=1)[..., np.newaxis]
    )  # Normalize for comparison to [1, 0, 0]
    sij = (
        sij / np.linalg.norm(sij, axis=1)[..., np.newaxis]
    )  # Normalize for comparison to [1, 0, 0]
    error_ij = np.linalg.norm(np.array([1, 0, 0], dtype=dtype) - sij, axis=1)
    error_ii = np.linalg.norm(np.array([1, 0, 0], dtype=dtype) - sii, axis=1)
    max_tol_ij = 1e-7
    mean_tol_ij = 1e-7
    # For order < 5, the method for estimating vijs leads to estimates
    # which do not as tightly approximate rank-1.
    if order < 5:
        max_tol_ij = 4e-1
        mean_tol_ij = 4e-3
    assert np.max(error_ij) < max_tol_ij
    assert np.max(error_ii) < 1e-6
    assert np.mean(error_ij) < mean_tol_ij
    assert np.mean(error_ii) < 1e-7

    # Check that the mean angular difference is within 2 degrees.
    angle_tol = 2 * np.pi / 180
    if order > 4:
        angle_tol = 4 * np.pi / 180

    assert angular_dist_vijs < angle_tol
    assert angular_dist_viis < angle_tol


@pytest.mark.parametrize("n_img, L, order, dtype", param_list_c3_c4)
def test_self_commonlines(n_img, L, order, dtype):
    src, cl_symm = source_orientation_objs(n_img, L, order, dtype)
    n_theta = cl_symm.n_theta

    # Initialize common-lines orientation estimation object and compute self-common-lines matrix.
    scl = cl_symm._self_clmatrix_c3_c4()

    # Compute ground truth self-common-lines matrix.
    rots = src.rotations
    scl_gt = build_self_commonlines_matrix(n_theta, rots, order)

    # Since we search for self common lines whose angle differences fall
    # outside of 180 degrees by a tolerance of 2 * (360 // L), we must exclude
    # indices whose ground truth self common lines fall within that tolerance.
    gt_diffs = abs(scl_gt[:, 0] - scl_gt[:, 1])
    res = 2 * (360 // L)
    good_indices = (gt_diffs < (180 - res)) | (gt_diffs > (180 + res))
    scl = scl[good_indices]
    scl_gt = scl_gt[good_indices]

    # Get angle difference between scl_gt and scl.
    scl_diff1 = scl_gt - scl
    scl_diff2 = scl_gt - np.flip(scl, 1)  # Order of indices might be switched.
    scl_diff1_angle = scl_diff1 * 2 * pi / n_theta
    scl_diff2_angle = scl_diff2 * 2 * pi / n_theta

    # cosine is invariant to 2pi, and abs is invariant to +-pi due to J-conjugation.
    # We take the mean deviation wrt to the two lines in each image.
    scl_diff1_angle_mean = np.mean(np.arccos(abs(np.cos(scl_diff1_angle))), axis=1)
    scl_diff2_angle_mean = np.mean(np.arccos(abs(np.cos(scl_diff2_angle))), axis=1)

    scl_diff_angle_mean = np.vstack((scl_diff1_angle_mean, scl_diff2_angle_mean))
    scl_idx = np.argmin(scl_diff_angle_mean, axis=0)
    min_mean_angle_diff = scl_idx.choose(scl_diff_angle_mean)

    # Assert scl detection rate is 100% for 5 degree angle tolerance
    angle_tol_err = 5 * pi / 180
    detection_rate = np.count_nonzero(min_mean_angle_diff < angle_tol_err) / len(scl)
    assert np.allclose(detection_rate, 1.0)


@pytest.mark.parametrize("n_img, L, order, dtype", param_list_c2)
def test_commonlines_c2(n_img, L, order, dtype):
    src, cl_symm = source_orientation_objs(n_img, L, order, dtype)
    n_theta = cl_symm.n_theta

    # Build common-lines matrix.
    cl_symm.build_clmatrix()
    cl = cl_symm.clmatrix

    # Ground truth common-lines matrix.
    cl_gt = _gt_cl_c2(n_theta, src.rotations)

    # Convert from indices to angles. Use angle of common-line in [0, 180).
    cl = (cl * 360 / n_theta) % 180
    cl_gt = (cl_gt * 360 / n_theta) % 180

    pairs = all_pairs(n_img)
<<<<<<< HEAD
    within_2 = 0
=======
    angle_tol = 2  # degrees
    within_tol = 0
>>>>>>> e2b04d45
    for i, j in pairs:
        # For each pair of images the two sets of mutual common-lines in cl, (cl[0,i,j], cl[0,j,i])
        # and (cl[1,i,j], cl[1,j,i]), should each match one of the two sets in the ground truth cl_gt.
        # We take the sum of errors from both combinations.
        err_1 = (
            abs(cl[0, i, j] - cl_gt[0, i, j])
            + abs(cl[0, j, i] - cl_gt[0, j, i])
            + abs(cl[1, i, j] - cl_gt[1, i, j])
            + abs(cl[1, j, i] - cl_gt[1, j, i])
        )
        err_2 = (
            abs(cl[0, i, j] - cl_gt[1, i, j])
            + abs(cl[0, j, i] - cl_gt[1, j, i])
            + abs(cl[1, i, j] - cl_gt[0, i, j])
            + abs(cl[1, j, i] - cl_gt[0, j, i])
        )
        min_err = min(err_1, err_2)
<<<<<<< HEAD
        if min_err <= 2:
            within_2 += 1

    # Check that at least 90% of estimates are within 5 degrees.
    assert within_2 / len(pairs) > 0.90
=======
        if min_err <= angle_tol:
            within_tol += 1

    # Check that at least 90% of estimates are within `angle_tol` degrees.
    assert within_tol / len(pairs) > 0.90
>>>>>>> e2b04d45


@pytest.mark.parametrize("n_img, L, order, dtype", param_list_c3_c4)
def test_commonlines(n_img, L, order, dtype):
    src, cl_symm = source_orientation_objs(n_img, L, order, dtype)
    n_theta = cl_symm.n_theta

    # Build common-lines matrix.
    cl_symm.build_clmatrix()
    cl = cl_symm.clmatrix

    # Compare common-line indices with ground truth angles.
    rots = src.rotations  # ground truth rotations
    rots_symm = cyclic_rotations(order, dtype).matrices
    pairs = all_pairs(n_img)
    within_1_degree = 0
    within_5_degrees = 0
    for i, j in pairs:
        a_ij_s = np.zeros(order)
        a_ji_s = np.zeros(order)
        # Convert common-line indices to angles. Use angle of common line in [0, 180).
        cl_ij = (cl[i, j] * 360 / n_theta) % 180
        cl_ji = (cl[j, i] * 360 / n_theta) % 180

        # The common-line estimates cl_ij, cl_ji should match the
        # true common-line angles a_ij_s, a_ji_s for some value s,
        # where s is the number of common-lines induced by the symmetric self.order.
        for s in range(order):
            rel_rot = rots[i].T @ rots_symm[s] @ rots[j]
            a_ij_s[s] = np.rad2deg(np.arctan(-rel_rot[0, 2] / rel_rot[1, 2])) % 180
            a_ji_s[s] = np.rad2deg(np.arctan(-rel_rot[2, 0] / rel_rot[2, 1])) % 180
        best_s = np.argmin(abs(cl_ij - a_ij_s) + abs(cl_ji - a_ji_s))
        diff_ij = abs(cl_ij - a_ij_s[best_s])
        diff_ji = abs(cl_ji - a_ji_s[best_s])

        # Count the number of good estimates.
        if diff_ij < 1:
            within_1_degree += 1
            within_5_degrees += 1
        elif diff_ij < 5:
            within_5_degrees += 1

        if diff_ji < 1:
            within_1_degree += 1
            within_5_degrees += 1
        elif diff_ji < 5:
            within_5_degrees += 1

    # Assert that at least 98% of estimates are within 5 degrees and
    # at least 90% of estimates are within 1 degree.
    n_estimates = 2 * len(pairs)
    within_5 = within_5_degrees / n_estimates
    within_1 = within_1_degree / n_estimates
    assert within_5 > 0.98
    assert within_1 > 0.90


@pytest.mark.parametrize("dtype", [np.float32, np.float64])
def test_global_J_sync(dtype):
    L = 16
    n_img = 20
    order = 3  # test not dependent on order
    _, orient_est = source_orientation_objs(n_img, L, order, dtype)

    # Build a set of outer products of random third rows.
    vijs, viis, _ = build_outer_products(n_img, dtype)

    # J-conjugate some of these outer products (every other element).
    vijs_conj, viis_conj = vijs.copy(), viis.copy()
    vijs_conj[::2] = J_conjugate(vijs_conj[::2])
    viis_conj[::2] = J_conjugate(viis_conj[::2])

    # Synchronize vijs_conj and viis_conj.
    # Note: `_global_J_sync()` does not depend on cyclic order, so we can use
    # either cl_orient_ests[3] or cl_orient_ests[4] to access the method.
    vijs_sync, viis_sync = orient_est._global_J_sync(vijs_conj, viis_conj)

    # Check that synchronized outer products equal original
    # up to J-conjugation of the entire set.
    if (vijs[0] == vijs_sync[0]).all():
        assert np.allclose(vijs, vijs_sync)
        assert np.allclose(viis, viis_sync)
    else:
        assert np.allclose(vijs, J_conjugate(vijs_sync))
        assert np.allclose(viis, J_conjugate(viis_sync))


@pytest.mark.parametrize("dtype", [np.float32, np.float64])
def test_estimate_third_rows(dtype):
    L = 16
    n_img = 20
    order = 3  # test not dependent on order
    _, orient_est = source_orientation_objs(n_img, L, order, dtype)

    # Build outer products vijs, viis, and get ground truth third rows.
    vijs, viis, gt_vis = build_outer_products(n_img, dtype)

    # Estimate third rows from outer products.
    # Due to factorization of V, these might be negated third rows.
    vis = orient_est._estimate_third_rows(vijs, viis)

    # Check if all-close up to difference of sign
    ground_truth = np.sign(gt_vis[0, 0]) * gt_vis
    estimate = np.sign(vis[0, 0]) * vis
    assert np.allclose(ground_truth, estimate)


@pytest.mark.parametrize("dtype", [np.float32, np.float64])
def test_complete_third_row(dtype):
    # Build random third rows.
    r3 = randn(10, 3, seed=123).astype(dtype)
    r3 /= norm(r3, axis=1)[..., np.newaxis]

    # Set first row to be identical with z-axis.
    r3[0] = np.array([0, 0, 1], dtype=dtype)

    # Generate rotations.
    R = CLSymmetryC3C4._complete_third_row_to_rot(r3)

    # Assert that first rotation is the identity matrix.
    assert np.allclose(R[0], np.eye(3, dtype=dtype))

    # Assert that each rotation is orthogonal with determinant 1.
    assert np.allclose(
        R @ R.transpose((0, 2, 1)), np.eye(3, dtype=dtype), atol=utest_tolerance(dtype)
    )
    assert np.allclose(det(R), 1)


@pytest.mark.parametrize("dtype", [np.float32, np.float64])
def test_dtype_pass_through(dtype):
    L = 16
    n_img = 20
    order = 3  # test does not depend on order
    src, cl_symm = source_orientation_objs(n_img, L, order, dtype)
    assert src.dtype == cl_symm.dtype


def build_self_commonlines_matrix(n_theta, rots, order):
    # Construct rotatation matrices associated with cyclic order.
    rots_symm = cyclic_rotations(order, rots.dtype).matrices

    # Build ground truth self-common-lines matrix.
    scl_gt = np.zeros((len(rots), 2), dtype=rots.dtype)
    g = rots_symm[1]
    g_n = rots_symm[-1]
    for i, rot in enumerate(rots):
        Ri = rot

        U1 = Ri.T @ g @ Ri
        U2 = Ri.T @ g_n @ Ri

        c1 = np.array([-U1[1, 2], U1[0, 2]])
        c2 = np.array([-U2[1, 2], U2[0, 2]])

        theta_g = np.arctan2(c1[1], c1[0]) % (2 * np.pi)
        theta_gn = np.arctan2(c2[1], c2[0]) % (2 * np.pi)

        scl_gt[i, 0] = np.round(theta_g * n_theta / (2 * np.pi)) % n_theta
        scl_gt[i, 1] = np.round(theta_gn * n_theta / (2 * np.pi)) % n_theta

    return scl_gt


def build_outer_products(n_img, dtype):
    # Build random third rows, ground truth vis (unit vectors)
    gt_vis = np.zeros((n_img, 3), dtype=dtype)
    for i in range(n_img):
        random.seed(i)
        v = random.randn(3)
        gt_vis[i] = v / norm(v)

    # Find outer products viis and vijs for i<j
    nchoose2 = int(n_img * (n_img - 1) / 2)
    vijs = np.zeros((nchoose2, 3, 3), dtype=dtype)
    viis = np.zeros((n_img, 3, 3), dtype=dtype)

    # All pairs (i,j) where i<j
    pairs = all_pairs(n_img)

    for k, (i, j) in enumerate(pairs):
        vijs[k] = np.outer(gt_vis[i], gt_vis[j])

    for i in range(n_img):
        viis[i] = np.outer(gt_vis[i], gt_vis[i])

    return vijs, viis, gt_vis


def test_mean_outer_product_estimator():
    """
    Manully run MeanOuterProductEstimator for prebaked inputs.
    """

    est = MeanOuterProductEstimator()

    # Test arrays with opposite conjugation.
    V = np.array([[1, 1, 1], [3, 3, 3], [5, 5, 5]])
    V_J = np.array([[1, 1, -1], [3, 3, -3], [-5, -5, 5]])

    # Push two matrices with opposite conjugation.
    est.push(V)
    est.push(V_J)

    # synchronized_mean will J-conjugate the second entry prior to averaging.
    assert np.allclose(est.synchronized_mean(), V)

    # Push two more.
    est.push(V_J)
    est.push(V)

    # The resulting synchronized_mean should be V.
    assert np.allclose(est.synchronized_mean(), V)


def test_square_mask():
    n_shifts = 2
    x_len = 4
    y_len = 4
    data = np.ones((x_len, n_shifts, y_len), dtype=np.float32)

    # Test centered mask.
    ref = np.array([[1, 1, 1, 1], [1, 0, 0, 1], [1, 0, 0, 1], [1, 1, 1, 1]], dtype=int)
    x, y = x_len // 2, y_len // 2
    mask = CLSymmetryC2._square_mask(data, x, y, dist=1)
    for shift in range(n_shifts):
        assert np.array_equal(mask[:, shift], ref)

    # Test mask near edge of box.
    ref = np.array([[0, 0, 1, 1], [0, 0, 1, 1], [1, 1, 1, 1], [1, 1, 1, 1]], dtype=int)
    x, y = 0, 0
    mask = CLSymmetryC2._square_mask(data, x, y, dist=2)
    for shift in range(n_shifts):
        assert np.array_equal(mask[:, shift], ref)


def _gt_cl_c2(n_theta, rots_gt):
    n_imgs = len(rots_gt)
    gs = cyclic_rotations(2)
    clmatrix_gt = np.zeros((2, n_imgs, n_imgs))
    for i in range(n_imgs):
        Ri = rots_gt[i]
        for j in range(i + 1, n_imgs):
            Rj = rots_gt[j]
            for idx, g in enumerate(gs):
                U = Ri.T @ g @ Rj
                c1 = np.array([-U[1, 2], U[0, 2]])
                c2 = np.array([U[2, 1], -U[2, 0]])
                clmatrix_gt[idx, i, j] = CLSymmetryC3C4.cl_angles_to_ind(
                    c1[np.newaxis, :], n_theta
                )
                clmatrix_gt[idx, j, i] = CLSymmetryC3C4.cl_angles_to_ind(
                    c2[np.newaxis, :], n_theta
                )
    return clmatrix_gt<|MERGE_RESOLUTION|>--- conflicted
+++ resolved
@@ -192,11 +192,7 @@
         cases = np.array([Rii, Rii.T, J_conjugate(Rii), J_conjugate(Rii.T)])
         for i, estimate in enumerate(cases):
             dist[i] = Rotation.angle_dist(estimate, Rii_gt)
-<<<<<<< HEAD
-        angular_distance[i] = dist[np.argmin(dist)]
-=======
         angular_distance[i] = min(dist)
->>>>>>> e2b04d45
     mean_angular_distance = np.mean(angular_distance) * 180 / np.pi
 
     # Check that mean_angular_distance is less than 5 degrees.
@@ -357,12 +353,8 @@
     cl_gt = (cl_gt * 360 / n_theta) % 180
 
     pairs = all_pairs(n_img)
-<<<<<<< HEAD
-    within_2 = 0
-=======
     angle_tol = 2  # degrees
     within_tol = 0
->>>>>>> e2b04d45
     for i, j in pairs:
         # For each pair of images the two sets of mutual common-lines in cl, (cl[0,i,j], cl[0,j,i])
         # and (cl[1,i,j], cl[1,j,i]), should each match one of the two sets in the ground truth cl_gt.
@@ -380,19 +372,11 @@
             + abs(cl[1, j, i] - cl_gt[0, j, i])
         )
         min_err = min(err_1, err_2)
-<<<<<<< HEAD
-        if min_err <= 2:
-            within_2 += 1
-
-    # Check that at least 90% of estimates are within 5 degrees.
-    assert within_2 / len(pairs) > 0.90
-=======
         if min_err <= angle_tol:
             within_tol += 1
 
     # Check that at least 90% of estimates are within `angle_tol` degrees.
     assert within_tol / len(pairs) > 0.90
->>>>>>> e2b04d45
 
 
 @pytest.mark.parametrize("n_img, L, order, dtype", param_list_c3_c4)
