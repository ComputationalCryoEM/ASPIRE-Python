import importlib
import logging
import os
import platform
from importlib.metadata import version
from unittest import TestCase

import numpy as np
import pytest
from packaging.version import parse as parse_version

<<<<<<< HEAD
from aspire.basis import FFBBasis2D, PolarFT
=======
from aspire.basis import FFBBasis2D
>>>>>>> e2b04d45
from aspire.classification import (
    AligningAverager2D,
    Averager2D,
    BFRAverager2D,
    BFSRAverager2D,
    BFSReddyChatterjiAverager2D,
    ReddyChatterjiAverager2D,
)
from aspire.operators import PolarFT
from aspire.source import Simulation
from aspire.utils import Rotation, num_procs_suggestion
from aspire.volume import Volume

logger = logging.getLogger(__name__)


DATA_DIR = os.path.join(os.path.dirname(__file__), "saved_test_data")


def xfail_ray_dev():
    """
    Currently ray multiprocessing of the averager is xfail for numpy>=1.22.
    This unsupported configuration is forced in the '-dev' test environments.
    Return whether we expect test to fail using ray multiprocessing.

    While Ray seems to work fine locally for OSX, we have experienced
    timeouts due to hangs on Azure.  This code will disable the flaky
    environments by only attempting to run on Linux platforms.
    """
    xfail = all(
        [
            importlib.util.find_spec("ray"),  # 'ray' installed
            parse_version(version("numpy"))
            >= parse_version("1.22.0"),  # with unsupported numpy combo
            num_procs_suggestion() > 1,  # and code would attempt to use multiprocessing
        ]
    )
    # Don't run for OSX/Windows and don't abuse GitHub Actions
    skip = (platform.system != "Linux") or (os.getenv("GITHUB_ACTIONS") == "true")

    return xfail or skip


def check_angle_diff(est, ref, tol):
    """
    Helper function to check if a set of estimated rotation angles are within
    a tolerance of a set of reference angles.

    :return: boolean
    """
    all_within_tol = np.all(abs(est % (2 * np.pi) - ref % (2 * np.pi)) <= tol)
    return all_within_tol


class Averager2DBase:
    """
    Configure and setup a unit test case bypassing pytest execution.

    Base class will become inherited into concrete TestCase.
    """

    # Subclasses should override `averager` with a different class.
    averager = Averager2D

    def setUp(self):
        self.vols = Volume(
            np.load(os.path.join(DATA_DIR, "clean70SRibosome_vol.npy"))
        ).downsample(64)

        self.resolution = self.vols.resolution
        self.n_img = 3
        self.dtype = np.float64

        # Create a Basis to use in averager.
        self.basis = FFBBasis2D((self.resolution, self.resolution), dtype=self.dtype)

        # This sets up a trivial class, where there is one group having all images.
        self.classes = np.arange(self.n_img, dtype=int).reshape(1, self.n_img)
        self.reflections = np.zeros(self.classes.shape, dtype=bool)

    # This is a workaround to use a `pytest` fixture with `unittest` style cases.
    @pytest.fixture(autouse=True)
    def inject_fixtures(self, caplog):
        self._caplog = caplog

    def tearDown(self):
        pass

    def _getSrc(self):
        # Base Averager2D does not require anything from source.
        # Subclasses implement specific src
        return None

    def testTypeMismatch(self):
        # Work around ABC, which won't let us test the unimplemented base case.
        self.averager.__abstractmethods__ = set()

        # Intentionally mismatch Basis and Averager dtypes
        if self.dtype == np.float32:
            test_dtype = np.float64
        else:
            test_dtype = np.float32

        with self._caplog.at_level(logging.WARN):
            self.averager(self.basis, self._getSrc(), dtype=test_dtype, num_procs=1)
            assert "does not match dtype" in self._caplog.text

    def _construct_rotations(self):
        """
        Constructs a `Rotation` object which can yield `angles` as used by `Source`s.
        """

        # Get a list of angles to test
        self.thetas, self.step = np.linspace(
            0, 2 * np.pi, num=self.n_img, endpoint=False, retstep=True, dtype=self.dtype
        )

        # Generate rotations to be used by `Simulation`
        self.rotations = Rotation.about_axis(
            "z", self.thetas, dtype=self.dtype, gimble_lock_warnings=False
        )


class Averager2DTestCase(Averager2DBase, TestCase):
    """
    Concrete TestCase
    """


class AligningAverager2DBase(Averager2DBase):
    """
    Configure and setup a unit test case bypassing pytest execution.

    Base class will become inherited into concrete TestCase.

    Aligning Averagers are expected to expose

    `.rotations`
    `.shifts`
    `.correlations`
    """

    averager = AligningAverager2D
    num_procs = 1 if xfail_ray_dev() else 2

    def setUp(self):
        super().setUp()

        # We'll construct our Rotations now
        self._construct_rotations()

        # Create a `src` to feed our tests
        self.src = self._getSrc()

        # Get the image coef
        self.coefs = self.basis.evaluate_t(self.src.images[: self.n_img])

    def _call_averager(self):
        # Construct the Averager
        avgr = self.averager(self.basis, self._getSrc(), num_procs=self.num_procs)
        # Call the `align` method
        _ = avgr.align(self.classes, self.reflections, self.coefs)
        _ = avgr.average(self.classes, self.reflections, self.coefs)
        return avgr

    def test_attributes(self):
        avgr = self._call_averager()

        self.assertTrue(hasattr(avgr, "rotations"))

        self.assertTrue(hasattr(avgr, "shifts"))

        self.assertTrue(hasattr(avgr, "correlations"))

    def _getSrc(self):
        if not hasattr(self, "shifts"):
            self.shifts = np.zeros((self.n_img, 2))

        return Simulation(
            vols=self.vols,
            L=self.resolution,
            n=self.n_img,
            C=1,
            angles=self.rotations.angles,
            offsets=self.shifts,
            amplitudes=np.ones(self.n_img),
            seed=12345,
            dtype=self.dtype,
        )


class BFRAverager2DTestCase(AligningAverager2DBase, TestCase):
    averager = BFRAverager2D
    n_search_angles = 360

    def testNoRot(self):
        """
        Test we raise an error when our basis does not provide `rotate` method.
        """
        # DiracBasis does not provide `rotate`,
        basis = PolarFT((self.resolution, self.resolution), dtype=self.dtype)

        # and that should raise an error during instantiation.
        with pytest.raises(RuntimeError, match=r".* must provide a `rotate` method."):
            _ = self.averager(basis, self._getSrc(), num_procs=1)

    def testAverager(self):
        """
        Construct a stack of images with known rotations.

        Rotationally averager the stack and compare output with known rotations.
        """

        # Construct the Averager and then call the `align` method
        avgr = self.averager(
            self.basis,
            self._getSrc(),
            n_angles=self.n_search_angles,
            num_procs=self.num_procs,
        )
        _rotations, _shifts, _ = avgr.align(self.classes, self.reflections, self.coefs)

        self.assertIsNone(_shifts)
        # Crude check that we are closer to known angle than the next rotation
        self.assertTrue(check_angle_diff(_rotations, self.thetas, self.step / 2))

        # Fine check that we are within n_angles.
        self.assertTrue(
            check_angle_diff(_rotations, self.thetas, 2 * np.pi / self.n_search_angles)
        )


class BFSRAverager2DTestCase(BFRAverager2DTestCase):
    averager = BFSRAverager2D

    def setUp(self):
        # Inherit basic params from the base class
        super(BFRAverager2DTestCase, self).setUp()

        # Setup shifts, don't shift the base image
        self.shifts = np.zeros((self.n_img, 2))
        self.shifts[1:, 0] = 1
        self.shifts[1:, 1] = 2

        # Execute the remaining setup from BFRAverager2DTestCase
        super().setUp()

    def testAverager(self):
        """
        Construct a stack of images with known rotations.

        Rotationally averager the stack and compare output with known rotations.
        """

        # Construct the Averager and then call the main `align` method
        avgr = self.averager(
            self.basis,
            self._getSrc(),
            n_angles=self.n_search_angles,
            radius=3,
            num_procs=self.num_procs,
        )
        _rotations, _shifts, _ = avgr.align(self.classes, self.reflections, self.coefs)

        # Crude check that we are closer to known angle than the next rotation
        self.assertTrue(check_angle_diff(_rotations, self.thetas, self.step / 2))

        # Fine check that we are within n_angles.
        self.assertTrue(
            check_angle_diff(_rotations, self.thetas, 2 * np.pi / self.n_search_angles)
        )

        # Check that we are _not_ shifting the base image
        self.assertTrue(np.all(_shifts[0][0] == 0))
        # Check that we produced estimated shifts away from origin
        #  Note that Simulation's rot+shift is generally not equal to shift+rot.
        #  Instead we check that some combination of
        #  non zero shift+rot improved corr.
        #  Perhaps in the future should check more details.
        self.assertTrue(np.all(np.hypot(*_shifts[0][1:].T) >= 1))


class ReddyChatterjiAverager2DTestCase(BFSRAverager2DTestCase):
    averager = ReddyChatterjiAverager2D
    num_procs = 1 if xfail_ray_dev() else 2

    def testAverager(self):
        """
        Construct a stack of images with known rotations.

        Rotationally averager the stack and compare output with known rotations.
        """

        # Construct the Averager and then call the main `align` method
        avgr = self.averager(
            composite_basis=self.basis,
            src=self._getSrc(),
            num_procs=self.num_procs,
            dtype=self.dtype,
        )
        _rotations, _shifts, _ = avgr.align(self.classes, self.reflections, self.coefs)

        # Crude check that we are closer to known angle than the next rotation
        self.assertTrue(check_angle_diff(_rotations, self.thetas, self.step / 2))

        # Fine check that we are within 4 degrees.
        self.assertTrue(check_angle_diff(_rotations, self.thetas, np.pi / 45))

        # Check that we are _not_ shifting the base image
        self.assertTrue(np.all(_shifts[0][0] == 0))
        # Check that we produced estimated shifts away from origin
        #  Note that Simulation's rot+shift is generally not equal to shift+rot.
        #  Instead we check that some combination of
        #  non zero shift+rot improved corr.
        #  Perhaps in the future should check more details.
        self.assertTrue(np.all(np.hypot(*_shifts[0][1:].T) >= 1))


class BFSReddyChatterjiAverager2DTestCase(ReddyChatterjiAverager2DTestCase):
    averager = BFSReddyChatterjiAverager2D<|MERGE_RESOLUTION|>--- conflicted
+++ resolved
@@ -9,11 +9,7 @@
 import pytest
 from packaging.version import parse as parse_version
 
-<<<<<<< HEAD
-from aspire.basis import FFBBasis2D, PolarFT
-=======
 from aspire.basis import FFBBasis2D
->>>>>>> e2b04d45
 from aspire.classification import (
     AligningAverager2D,
     Averager2D,
