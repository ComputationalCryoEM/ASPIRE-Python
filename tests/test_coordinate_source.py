import os
import random
import shutil
import tempfile
from collections import OrderedDict
from glob import glob
from unittest import TestCase

import mrcfile
import numpy as np
from click.testing import CliRunner

import tests.saved_test_data
from aspire.commands.extract_particles import extract_particles
from aspire.noise import WhiteNoiseEstimator
from aspire.source import BoxesCoordinateSource, CentersCoordinateSource
from aspire.storage import StarFile
from aspire.utils import RelionStarFile, importlib_path


class CoordinateSourceTestCase(TestCase):
    def setUp(self):
        # temporary directory to set up a toy dataset
        self.tmpdir = tempfile.TemporaryDirectory()
        self.data_folder = self.tmpdir.name
        # get path to test .mrc file
        with importlib_path(tests.saved_test_data, "sample.mrc") as test_path:
            self.original_mrc_path = str(test_path)
        # save test data root dir
        self.test_dir_root = os.path.dirname(self.original_mrc_path)

        # We will construct a source with two micrographs and two coordinate
        # files by using the same micrograph, but dividing the coordinates
        # among two files (this simulates a dataset with multiple micrographs)

        # generate random particle centers
        centers = []
        # randomly generate 300 particles that fit on the micrograph with box size
        # 256 AND box size 300 (these will be included for particle_size <= 300)
        num_particles_fit = 300
        # randomly generate an additional 100 particles that fit with box size 256
        # but not with box size 300 (these will be excluded with the particle_size
        # is set to 300)
        num_particles_excl = 100

        # get micrograph dimensions
        with mrcfile.open(self.original_mrc_path) as mrc:
            shape_y, shape_x = mrc.data.shape
        for _i in range(num_particles_fit):
            # particle center must be at least half of
            # the max particle_size into the micrograph
            # in this case, the particles must fit into
            # a box of at least size 300
            x = random.choice([j for j in range(150, shape_x - 150)])
            y = random.choice([j for j in range(150, shape_y - 150)])
            centers.append((x, y))

        for _i in range(num_particles_excl):
            # now the particles must fit into a 256x256 box
            # but NOT into a 300x300 box
            x = random.choice(
                [j for j in range(128, 150)]
                + [j for j in range(shape_x - 150, shape_x - 128)]
            )
            y = random.choice(
                [j for j in range(128, 150)]
                + [j for j in range(shape_y - 150, shape_y - 128)]
            )
            centers.append((x, y))

        # randomize order of centers for when they are written to files
        random.shuffle(centers)

        for i in range(2):
            # copy mrc to temp location
            _new_mrc_path = os.path.join(self.data_folder, f"sample{i+1}.mrc")
            shutil.copyfile(self.original_mrc_path, _new_mrc_path)

            # get the first half of the coordinates for i=0 [0:200] and the
            # second half for i=1 [200:400]
            _centers = centers[i * 200 : (i + 1) * 200]

            self.createTestBoxFiles(_centers, i)
            self.createTestCoordFiles(_centers, i)
            self.createTestStarFiles(_centers, i)

            # create sample CTF STAR files
            self.createTestCtfFiles(i)

        # Create extra coordinate files with float
        # coordinates to make sure we can process these
        # as well
        self.createFloatBoxFile(centers)
        self.createFloatCoordFile(centers)
        self.createFloatStarFile(centers)

        # create lists of files
        self.all_mrc_paths = sorted(glob(os.path.join(self.data_folder, "sample*.mrc")))
        # create file lists that will be used several times
        self.files_box = list(
            zip(
                self.all_mrc_paths,
                sorted(glob(os.path.join(self.data_folder, "sample*.box"))),
            )
        )
        self.files_coord = list(
            zip(
                self.all_mrc_paths,
                sorted(glob(os.path.join(self.data_folder, "sample*.coord"))),
            )
        )
        self.files_star = list(
            zip(
                self.all_mrc_paths,
                sorted(glob(os.path.join(self.data_folder, "sample*.star"))),
            )
        )
        self.files_box_nonsquare = list(
            zip(
                self.all_mrc_paths,
                sorted(glob(os.path.join(self.data_folder, "nonsquare*.box"))),
            )
        )

        self.float_box = os.path.join(self.data_folder, "float.box")
        self.float_coord = os.path.join(self.data_folder, "float.coord")
        self.float_star = os.path.join(self.data_folder, "float.star")

        self.ctf_files = sorted(glob(os.path.join(self.data_folder, "ctf*.star")))
        self.relion_ctf_file = self.createTestRelionCtfFile()
        self.relion_legacy_ctf_file = self.createTestRelionLegacyCtfFile()

    def tearDown(self):
        self.tmpdir.cleanup()

    def createTestBoxFiles(self, centers, index):
        """
        Create a .box file storing particle coordinates as
        lower left corner and X/Y sizes.
        :param centers: A list of tuples containing the centers of the particles.
        :param index: The number appended to the end of the temporary file's name.
        """
        box_fp = os.path.join(self.data_folder, f"sample{index+1}.box")
        # box file with nonsquare particles
        box_fp_nonsquare = os.path.join(
            self.data_folder, f"nonsquare_sample{index+1}.box"
        )
        # populate box file with coordinates in box format
        with open(box_fp, "w") as box:
            for center in centers:
                # to make a box file, we convert the centers to lower left
                # corners by subtracting half the particle size (here: 256)
                lower_left_corners = (center[0] - 128, center[1] - 128)
                box.write(
                    f"{lower_left_corners[0]}\t{lower_left_corners[1]}\t256\t256\n"
                )
        # populate the second box file with nonsquare coordinates
        with open(box_fp_nonsquare, "w") as box_nonsquare:
            for center in centers:
                # make a bad box file with non square particles
                lower_left_corners = (center[0] - 128, center[1] - 128)
                box_nonsquare.write(
                    f"{lower_left_corners[0]}\t{lower_left_corners[1]}\t256\t100\n"
                )

    def createTestCoordFiles(self, centers, index):
        """
        Create a .coord file storing particle coordinates as X/Y centers.
        :param centers: A list of tuples containing the centers of the particles.
        :param index: The number appended to the end of the temporary file's name.
        """
        coord_fp = os.path.join(self.data_folder, f"sample{index+1}.coord")
        # populate coord file with particle centers
        with open(coord_fp, "w") as coord:
            for center in centers:
                # .coord file usually contains just the centers
                coord.write(f"{center[0]}\t{center[1]}\n")

    def createTestStarFiles(self, centers, index):
        """
        Create a .star file storing particle coordinates as X/Y centers under
        'rlnCoordinateX' and 'rlnCoordinateY' columns.
        :param centers: A list of tuples containing the centers of the particles.
        :param index: The number appended to the end of the temporary file's name.
        """
        star_fp = os.path.join(self.data_folder, f"sample{index+1}.star")
        # populate star file with particle centers
        x_coords = [center[0] for center in centers]
        y_coords = [center[1] for center in centers]
        blocks = OrderedDict(
            {
                "coordinates":
                    {"_rlnCoordinateX": x_coords, "_rlnCoordinateY": y_coords}
            }
        )
        starfile = StarFile(blocks=blocks)
        starfile.write(star_fp)

    def createFloatBoxFile(self, centers):
        """
        Create a .box file storing particle coordinates as
        lower left corner and X/Y sizes. This file will save coordinates as
        floats to test CoordinateSource's parsing.
        :param centers: A list of tuples containing the centers of the particles.
        :param index: The number appended to the end of the temporary file's name.
        """
        box_fp = os.path.join(self.data_folder, "float.box")
        # populate box file with coordinates in box format
        with open(box_fp, "w") as box:
            for center in centers:
                # to make a box file, we convert the centers to lower left
                # corners by subtracting half the particle size (here: 256)
                lower_left_corners = (center[0] - 128, center[1] - 128)
                box.write(
                    f"{lower_left_corners[0]}.000\t{lower_left_corners[1]}.000\t256.000\t256.000\n"
                )

    def createFloatCoordFile(self, centers):
        """
        Create a .coord file storing particle coordinates as X/Y centers.
        This file will save coordinates as floats to test CoordinateSource's parsing.
        :param centers: A list of tuples containing the centers of the particles.
        :param index: The number appended to the end of the temporary file's name.
        """
        coord_fp = os.path.join(self.data_folder, "float.coord")
        # populate coord file with particle centers
        with open(coord_fp, "w") as coord:
            for center in centers:
                # .coord file usually contains just the centers
                coord.write(f"{center[0]}.000\t{center[1]}.000\n")

    def createFloatStarFile(self, centers):
        """
        Create a .star file storing particle coordinates as X/Y centers under
        'rlnCoordinateX' and 'rlnCoordinateY' columns. This file will save coordinates as
        floats to test CoordinateSource's parsing.
        :param centers: A list of tuples containing the centers of the particles.
        :param index: The number appended to the end of the temporary file's name.
        """
        star_fp = os.path.join(self.data_folder, "float.star")
        # populate star file with particle centers
        x_coords = [str(center[0]) + ".000" for center in centers]
        y_coords = [str(center[1]) + ".000" for center in centers]
        blocks = OrderedDict(
            {
                "coordinates":
                    {"_rlnCoordinateX": x_coords, "_rlnCoordinateY": y_coords}
            }
        )
        starfile = StarFile(blocks=blocks)
        starfile.write(star_fp)

    def createTestCtfFiles(self, index):
        """
        Creates example ASPIRE-generated CTF files.
        """
        star_fp = os.path.join(self.data_folder, f"ctf{index+1}.star")
        # note that values are arbitrary and not representative of actual CTF data
        params_dict = {
            "_rlnMicrographName": f"sample{index+1}.mrc",
            "_rlnDefocusU": 1000 + index,
            "_rlnDefocusV": 900 + index,
            "_rlnDefocusAngle": 800 + index,
            "_rlnSphericalAberration": 700 + index,
            "_rlnAmplitudeContrast": 600 + index,
            "_rlnVoltage": 500 + index,
            "_rlnMicrographPixelSize": 400 + index,
        }
        blocks = OrderedDict(
            {"root": params_dict}
        )
        starfile = StarFile(blocks=blocks)
        starfile.write(star_fp)

    def createTestRelionCtfFile(self, reverse_optics_block_rows=False):
        """
        Creates example RELION-generated CTF file for a set of micrographs.
        """
        star_fp = os.path.join(self.data_folder, "micrographs_ctf.star")
        blocks = OrderedDict()

        optics_columns = [
            "_rlnOpticsGroupName",
            "_rlnOpticsGroup",
            "_rlnVoltage",
            "_rlnSphericalAberration",
            "_rlnAmplitudeContrast",
            "_rlnMicrographPixelSize",
        ]
        # using same unique values as in createTestCtfFiles
        optics_block = [
            ["opticsGroup1", 1, 500.0, 700.0, 600.0, 400.0],
            ["opticsGroup2", 2, 501.0, 701.0, 601.0, 401.0],
        ]
<<<<<<< HEAD
        blocks["optics"] = dict(zip(optics_columns, zip(*optics_block)))
=======
        # Since optics block rows are self-contained,
        # reversing their order should have no affect anywhere.
        if reverse_optics_block_rows:
            optics_block = optics_block[::-1]

        blocks["optics"] = DataFrame(optics_block, columns=optics_columns)
>>>>>>> ab50511a

        micrographs_columns = [
            "_rlnMicrographName",
            "_rlnOpticsGroup",
            "_rlnDefocusU",
            "_rlnDefocusV",
            "_rlnDefocusAngle",
        ]
        # using same unique values as in createTestCtfFiles
        micrographs_block = [
            [self.all_mrc_paths[0], 1, 1000.0, 900.0, 800.0],
            [self.all_mrc_paths[0], 2, 1001.0, 901.0, 801.0],
        ]
        blocks["micrographs"] = dict(zip(micrographs_columns, zip(*micrographs_block)))

        star = StarFile(blocks=blocks)
        star.write(star_fp)
        return star_fp

    def createTestRelionLegacyCtfFile(self):
        # create a Relion 3.0 format CTF file by loading the 3.1 file,
        # and applying the optics block CTF parameters to the data block,
        # creating a single df saved back to a new star file
        legacy_star_fp = os.path.join(self.data_folder, "micrographs_ctf_legacy.star")
        star = RelionStarFile(self.relion_ctf_file)
        df = star.get_merged_data_block()
        # save as a new star file containing identical information but in 3.0 format
        legacy_star = StarFile(blocks=OrderedDict({"": df}))
        legacy_star.write(legacy_star_fp)
        return legacy_star_fp

    def testLoadFromBox(self):
        # ensure successful loading from box files
        BoxesCoordinateSource(self.files_box)

    def testLoadFromCenters(self):
        # ensure successful loading from particle center files (.coord)
        CentersCoordinateSource(self.files_coord, particle_size=256)

    def testLoadFromStar(self):
        # ensure successful loading from particle center files (.star)
        CentersCoordinateSource(self.files_star, particle_size=256)

    def testLoadFromBox_Floats(self):
        # ensure successful loading from box files with float coordinates
        BoxesCoordinateSource([(self.all_mrc_paths[0], self.float_box)])

    def testLoadFromCenters_Floats(self):
        # ensure successful loading from particle center files (.coord)
        # with float coordinates
        CentersCoordinateSource(
            [(self.all_mrc_paths[0], self.float_coord)], particle_size=256
        )

    def testLoadFromStar_Floats(self):
        # ensure successful loading from particle center files (.star)
        # with float coordinates
        CentersCoordinateSource(
            [(self.all_mrc_paths[0], self.float_star)], particle_size=256
        )

    def testNonSquareParticles(self):
        # nonsquare box sizes must fail
        with self.assertRaises(ValueError):
            BoxesCoordinateSource(self.files_box_nonsquare)

    def testOverrideParticleSize(self):
        # it is possible to override the particle size in the box file
        src_new_size = BoxesCoordinateSource(self.files_box, particle_size=100)
        src_from_centers = CentersCoordinateSource(self.files_coord, particle_size=100)
        imgs_new_size = src_new_size.images[:10]
        imgs_from_centers = src_from_centers.images[:10]
        for i in range(10):
            self.assertTrue(np.array_equal(imgs_new_size[i], imgs_from_centers[i]))

    def testImages(self):
        # load from both the box format and the coord format
        # ensure the images obtained are the same
        src_from_box = BoxesCoordinateSource(self.files_box)
        src_from_coord = CentersCoordinateSource(self.files_coord, particle_size=256)
        src_from_star = CentersCoordinateSource(self.files_star, particle_size=256)
        imgs_box = src_from_box.images[:10]
        imgs_coord = src_from_coord.images[:10]
        imgs_star = src_from_star.images[:10]
        for i in range(10):
            self.assertTrue(np.array_equal(imgs_box[i], imgs_coord[i]))
            self.assertTrue(np.array_equal(imgs_coord[i], imgs_star[i]))

    def testCached(self):
        src = BoxesCoordinateSource(self.files_box)
        src_uncached = BoxesCoordinateSource(self.files_box)
        src_cached = src.cache()
        self.assertTrue(
            np.array_equal(
                src_cached.images[:].asnumpy(), src_uncached.images[:].asnumpy()
            )
        )

    def testImagesRandomIndices(self):
        # ensure that we can load a specific, possibly out of order, list of
        # indices, and that the result is in the order we asked for
        src_from_box = BoxesCoordinateSource(self.files_box)
        images_in_order = src_from_box.images[:400]
        # test loading every other image and compare
        odd = np.array([i for i in range(1, 400, 2)])
        even = np.array([i for i in range(0, 399, 2)])
        odd_images = src_from_box.images[odd]
        even_images = src_from_box.images[even]
        for i in range(0, 200):
            self.assertTrue(np.array_equal(images_in_order[2 * i], even_images[i]))
            self.assertTrue(np.array_equal(images_in_order[2 * i + 1], odd_images[i]))

        # random sample of [0,400) of length 100
        random_sample = np.array(random.sample([i for i in range(400)], 100))
        random_images = src_from_box.images[random_sample]
        for i, idx in enumerate(random_sample):
            self.assertTrue(np.array_equal(images_in_order[idx], random_images[i]))

        # include negative indices
        random_sample_neg = np.array(random.sample([i for i in range(-200, 200)], 100))
        random_images_neg = src_from_box.images[random_sample_neg]
        for i, idx in enumerate(random_sample_neg):
            self.assertTrue(np.array_equal(images_in_order[idx], random_images_neg[i]))

    def testMaxRows(self):
        src_from_box = BoxesCoordinateSource(self.files_box)
        imgs = src_from_box.images[:400]
        # make sure max_rows loads the correct particles
        src_100 = BoxesCoordinateSource(self.files_box, max_rows=100)
        imgs_100 = src_100.images[:]
        for i in range(100):
            self.assertTrue(np.array_equal(imgs[i], imgs_100[i]))
        # make sure max_rows > self.n loads max_rows images
        src_500 = BoxesCoordinateSource(self.files_box, max_rows=500)
        self.assertEqual(src_500.n, 400)
        imgs_500 = src_500.images[:400]
        for i in range(400):
            self.assertTrue(np.array_equal(imgs[i], imgs_500[i]))
        # make sure max_rows loads correct particles
        # when some have been excluded
        imgs_newsize = BoxesCoordinateSource(self.files_box, particle_size=336).images[
            :50
        ]
        src_maxrows = BoxesCoordinateSource(
            self.files_box, particle_size=336, max_rows=50
        )
        # max_rows still loads 50 images even if some particles were excluded
        self.assertEqual(src_maxrows.n, 50)
        imgs_maxrows = src_maxrows.images[:50]
        for i in range(50):
            self.assertTrue(np.array_equal(imgs_newsize[i], imgs_maxrows[i]))

    def testBoundaryParticlesRemoved(self):
        src_centers_larger_particles = CentersCoordinateSource(
            self.files_coord, particle_size=300
        )
        src_box_larger_particles = BoxesCoordinateSource(
            self.files_box, particle_size=300
        )
        # 100 particles do not fit at this particle size
        self.assertEqual(src_centers_larger_particles.n, 300)
        self.assertEqual(src_box_larger_particles.n, 300)
        # make sure we have the same particles
        imgs_centers = src_centers_larger_particles.images[:300]
        imgs_resized = src_box_larger_particles.images[:300]
        for i in range(50):
            self.assertTrue(np.array_equal(imgs_centers[i], imgs_resized[i]))

    def testEvenOddResize(self):
        # test a range of even and odd resizes
        for _size in range(252, 260):
            src_centers = CentersCoordinateSource(self.files_coord, particle_size=_size)
            src_resized = BoxesCoordinateSource(self.files_box, particle_size=_size)
            # some particles might be chopped off for sizes greater than
            # 256, so we just load the first 300 images for comparison
            imgs_centers = src_centers.images[:300]
            imgs_resized = src_resized.images[:300]
            for i in range(300):
                self.assertTrue(np.array_equal(imgs_centers[i], imgs_resized[i]))

    def testSave(self):
        # we can save the source into an .mrcs stack with *no* metadata
        src = BoxesCoordinateSource(self.files_box, max_rows=10)
        imgs = src.images[:10]
        star_path = os.path.join(self.data_folder, "stack.star")
        src.save(star_path)
        # load saved particle stack
        saved_star = StarFile(star_path)
        # we want to read the saved mrcs file from the STAR file
        image_name_column = saved_star.get_block_by_index(0)["_rlnImageName"]
        # we're reading a string of the form 0000X@mrcs_path.mrcs
        _particle, mrcs_path = image_name_column.iloc[0].split("@")
        saved_mrcs_stack = mrcfile.open(os.path.join(self.data_folder, mrcs_path)).data
        # assert that the particles saved are correct
        for i in range(10):
            self.assertTrue(np.array_equal(imgs.asnumpy()[i], saved_mrcs_stack[i]))
        # assert that the star file has the correct metadata
        self.assertEqual(
            saved_star[""].columns.tolist(),
            ["_rlnImageName", "_rlnCoordinateX", "_rlnCoordinateY"],
        )
        # assert that all the correct coordinates were saved
        for i in range(10):
            self.assertEqual(
                src._center_from_box_coord(src.particles[i][1]),
                [
                    src.get_metadata("_rlnCoordinateX", i),
                    src.get_metadata("_rlnCoordinateY", i),
                ],
            )

    def testPreprocessing(self):
        # ensure that the preprocessing methods that do not require CTF do not error
        src = BoxesCoordinateSource(self.files_box, max_rows=5)
        src = src.downsample(60)
        src = src.normalize_background()
        noise_estimator = WhiteNoiseEstimator(src)
        src = src.whiten(noise_estimator)
        src = src.invert_contrast()
        # call .images() to ensure the filters are applied
        # and not just added to pipeline
        src.images[:5]

    def testWrongNumberCtfFiles(self):
        # trying to give 3 CTF files to a source with 2 micrographs should error
        with self.assertRaises(ValueError):
            src = BoxesCoordinateSource(self.files_box)
            src.import_aspire_ctf(["badfile", "badfile", "badfile"])

    def testImportCtfFromList(self):
        src = BoxesCoordinateSource(self.files_box)
        src.import_aspire_ctf(self.ctf_files)
        self._testCtfFilters(src)
        self._testCtfMetadata(src)

    def testImportCtfFromRelion(self):
        src = BoxesCoordinateSource(self.files_box)
        src.import_relion_ctf(self.relion_ctf_file)
        self._testCtfFilters(src)
        self._testCtfMetadata(src)

    def testImportCtfFromRelionReverseOpticsGroup(self):
        self.relion_ctf_file = self.createTestRelionCtfFile(
            reverse_optics_block_rows=True
        )
        src = BoxesCoordinateSource(self.files_box)
        src.import_relion_ctf(self.relion_ctf_file)
        self._testCtfFilters(src)
        self._testCtfMetadata(src)

    def testImportCtfFromRelionLegacy(self):
        src = BoxesCoordinateSource(self.files_box)
        src.import_relion_ctf(self.relion_legacy_ctf_file)
        self._testCtfFilters(src)
        self._testCtfMetadata(src)

    def _testCtfFilters(self, src):
        # there are two micrographs and two CTF files, so there should be two
        # unique CTF filters
        self.assertEqual(len(src.unique_filters), 2)
        # test the properties of the CTF filters
        # based on the arbitrary values we added to the CTF files
        # note these values are not realistic
        filter0 = src.unique_filters[0]
        self.assertTrue(
            np.allclose(
                np.array(
                    [1000.0, 900.0, 800.0 * np.pi / 180.0, 700.0, 600.0, 500.0, 400.0],
                    dtype=src.dtype,
                ),
                np.array(
                    [
                        filter0.defocus_u,
                        filter0.defocus_v,
                        filter0.defocus_ang,
                        filter0.Cs,
                        filter0.alpha,
                        filter0.voltage,
                        filter0.pixel_size,
                    ]
                ),
            )
        )
        filter1 = src.unique_filters[1]
        self.assertTrue(
            np.allclose(
                np.array(
                    [1001.0, 901.0, 801.0 * np.pi / 180.0, 701.0, 601.0, 501.0, 401.0],
                    dtype=src.dtype,
                ),
                np.array(
                    [
                        filter1.defocus_u,
                        filter1.defocus_v,
                        filter1.defocus_ang,
                        filter1.Cs,
                        filter1.alpha,
                        filter1.voltage,
                        filter1.pixel_size,
                    ]
                ),
            )
        )
        # the first 200 particles should correspond to the first filter
        # since they came from the first micrograph
        self.assertTrue(
            np.array_equal(np.where(src.filter_indices == 0)[0], np.arange(0, 200))
        )
        # the last 200 particles should correspond to the second filter
        self.assertTrue(
            np.array_equal(np.where(src.filter_indices == 1)[0], np.arange(200, 400))
        )

    def _testCtfMetadata(self, src):
        # ensure metadata is populated correctly when adding CTF info
        # __mrc_filepath
        mrc_fp_metadata = np.array(
            [self.all_mrc_paths[0]] * 200 + [self.all_mrc_paths[1]] * 200
        ).astype(object)
        self.assertTrue(
            np.array_equal(mrc_fp_metadata, src.get_metadata("__mrc_filepath"))
        )
        # __mrc_index
        mrc_idx_metadata = np.array([0] * 200 + [1] * 200)
        self.assertTrue(
            np.array_equal(mrc_idx_metadata, src.get_metadata("__mrc_index"))
        )
        # __filter_indices
        filter_indices_metadata = np.array([0] * 200 + [1] * 200)
        self.assertTrue(
            np.array_equal(
                filter_indices_metadata, src.get_metadata("__filter_indices")
            )
        )
        # CTF metadata
        ctf_cols = [
            "_rlnDefocusU",
            "_rlnDefocusV",
            "_rlnDefocusAngle",
            "_rlnSphericalAberration",
            "_rlnAmplitudeContrast",
            "_rlnVoltage",
            "_rlnMicrographPixelSize",
        ]
        ctf_metadata = np.zeros((src.n, len(ctf_cols)), dtype=src.dtype)
        ctf_metadata[:200] = np.array(
            [1000.0, 900.0, 800.0 * np.pi / 180.0, 700.0, 600.0, 500.0, 400.0]
        )
        ctf_metadata[200:400] = np.array(
            [1001.0, 901.0, 801.0 * np.pi / 180.0, 701.0, 601.0, 501.0, 401.0]
        )
        self.assertTrue(np.array_equal(ctf_metadata, src.get_metadata(ctf_cols)))

    def testCommand(self):
        # ensure that the command line tool works as expected
        runner = CliRunner()
        result_box = runner.invoke(
            extract_particles,
            [
                f"--mrc_paths={self.data_folder}/*.mrc",
                f"--coord_paths={self.data_folder}/sample*.box",
                f"--starfile_out={self.data_folder}/saved_box.star",
            ],
        )
        result_coord = runner.invoke(
            extract_particles,
            [
                f"--mrc_paths={self.data_folder}/*.mrc",
                f"--coord_paths={self.data_folder}/sample*.coord",
                f"--starfile_out={self.data_folder}/saved_coord.star",
                "--centers",
                "--particle_size=256",
            ],
        )
        result_star = runner.invoke(
            extract_particles,
            [
                f"--mrc_paths={self.data_folder}/*.mrc",
                f"--coord_paths={self.data_folder}/sample*.star",
                f"--starfile_out={self.data_folder}/saved_star.star",
                "--centers",
                "--particle_size=256",
            ],
        )
        result_preprocess = runner.invoke(
            extract_particles,
            [
                f"--mrc_paths={self.data_folder}/*.mrc",
                f"--coord_paths={self.data_folder}/sample*.box",
                f"--starfile_out={self.data_folder}/saved_star_ds.star",
                "--downsample=33",
                "--normalize_bg",
                "--whiten",
                "--invert_contrast",
            ],
        )
        # check that all commands completed successfully
        self.assertTrue(result_box.exit_code == 0)
        self.assertTrue(result_coord.exit_code == 0)
        self.assertTrue(result_star.exit_code == 0)
        self.assertTrue(result_preprocess.exit_code == 0)<|MERGE_RESOLUTION|>--- conflicted
+++ resolved
@@ -292,16 +292,12 @@
             ["opticsGroup1", 1, 500.0, 700.0, 600.0, 400.0],
             ["opticsGroup2", 2, 501.0, 701.0, 601.0, 401.0],
         ]
-<<<<<<< HEAD
-        blocks["optics"] = dict(zip(optics_columns, zip(*optics_block)))
-=======
         # Since optics block rows are self-contained,
         # reversing their order should have no affect anywhere.
         if reverse_optics_block_rows:
             optics_block = optics_block[::-1]
 
-        blocks["optics"] = DataFrame(optics_block, columns=optics_columns)
->>>>>>> ab50511a
+        blocks["optics"] = dict(zip(optics_columns, zip(*optics_block)))
 
         micrographs_columns = [
             "_rlnMicrographName",
