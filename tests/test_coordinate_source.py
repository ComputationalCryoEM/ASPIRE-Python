--- conflicted
+++ resolved
@@ -380,13 +380,8 @@
 
     def testCached(self):
         src = BoxesCoordinateSource(self.files_box)
-<<<<<<< HEAD
-        src_uncached = BoxesCoordinateSource(self.files_box)
-        src_cached = src.cache()
-=======
         src_uncached = src[:]
         src.cache()
->>>>>>> 2d046c66
         self.assertTrue(
             np.array_equal(src.images[:].asnumpy(), src_uncached.images[:].asnumpy())
         )
