import logging
from unittest import TestCase

import numpy as np
import pytest
from scipy.spatial.transform import Rotation as sp_rot

from aspire.utils import Rotation, utest_tolerance

logger = logging.getLogger(__name__)


class UtilsTestCase(TestCase):
    def setUp(self):
        self.dtype = np.float32
        self.num_rots = 32
        self.rot_obj = Rotation.generate_random_rotations(
            self.num_rots, seed=0, dtype=self.dtype
        )
        self.angles = self.rot_obj.angles
        self.matrices = self.rot_obj.matrices

    def testRotMatrices(self):
        rot_ref = sp_rot.from_matrix(self.matrices)
        matrices = rot_ref.as_matrix().astype(self.dtype)
        self.assertTrue(
            np.allclose(self.matrices, matrices, atol=utest_tolerance(self.dtype))
        )

    def testRotAngles(self):
        rot_ref = sp_rot.from_euler("ZYZ", self.angles, degrees=False)
        angles = rot_ref.as_euler("ZYZ", degrees=False).astype(self.dtype)
        self.assertTrue(np.allclose(self.angles, angles))

    def testFromMatrix(self):
        rot_ref = sp_rot.from_matrix(self.matrices)
        angles = rot_ref.as_euler("ZYZ", degrees=False).astype(self.dtype)
        rot = Rotation.from_matrix(self.matrices, dtype=self.dtype)
        self.assertTrue(np.allclose(rot.angles, angles))

    def testFromEuler(self):
        rot_ref = sp_rot.from_euler("ZYZ", self.angles, degrees=False)
        matrices = rot_ref.as_matrix().astype(self.dtype)
        rot = Rotation.from_euler(self.angles, dtype=self.dtype)
        self.assertTrue(np.allclose(rot._matrices, matrices))

    def testInvert(self):
        rot_mat = self.rot_obj.matrices
        rot_mat_t = self.rot_obj.invert()
        self.assertTrue(np.allclose(rot_mat_t, np.transpose(rot_mat, (0, 2, 1))))

    def testMultiplication(self):
        result = (self.rot_obj * self.rot_obj.invert()).matrices
        for i in range(len(self.rot_obj)):
            self.assertTrue(
                np.allclose(np.eye(3), result[i], atol=utest_tolerance(self.dtype))
            )

    def testRegisterRots(self):
        q_mat = Rotation.generate_random_rotations(1, dtype=self.dtype)[0]
        for flag in [0, 1]:
            regrots_ref = self.rot_obj.apply_registration(q_mat, flag)
            q_mat_est, flag_est = self.rot_obj.find_registration(regrots_ref)
            self.assertTrue(
                np.allclose(flag_est, flag)
                and np.allclose(q_mat_est, q_mat, atol=utest_tolerance(self.dtype))
            )

    def testRegister(self):
        # These will yield two more distinct sets of random rotations wrt self.rot_obj
        set1 = Rotation.generate_random_rotations(self.num_rots, dtype=self.dtype)
        set2 = Rotation.generate_random_rotations(
            self.num_rots, dtype=self.dtype, seed=7
        )
        # Align both sets of random rotations to rot_obj
        aligned_rots1 = self.rot_obj.register(set1)
        aligned_rots2 = self.rot_obj.register(set2)
        self.assertTrue(aligned_rots1.mse(aligned_rots2) < utest_tolerance(self.dtype))
        self.assertTrue(aligned_rots2.mse(aligned_rots1) < utest_tolerance(self.dtype))

    def testMSE(self):
        q_ang = [np.random.random(3)]
        q_mat = sp_rot.from_euler("ZYZ", q_ang, degrees=False).as_matrix()[0]
        for flag in [0, 1]:
            regrots_ref = self.rot_obj.apply_registration(q_mat, flag)
            mse = self.rot_obj.mse(regrots_ref)
            self.assertTrue(mse < utest_tolerance(self.dtype))

    def testCommonLines(self):
        ell_ij, ell_ji = self.rot_obj.common_lines(8, 11, 360)
        self.assertTrue(ell_ij == 235 and ell_ji == 284)

    def testString(self):
        logger.debug(str(self.rot_obj))

    def testRepr(self):
        logger.debug(repr(self.rot_obj))

    def testLen(self):
        self.assertTrue(len(self.rot_obj) == self.num_rots)

    def testSetterGetter(self):
        # Excute set
        tmp = np.arange(9).reshape((3, 3))
        self.rot_obj[13] = tmp
        # Execute get
        self.assertTrue(np.all(self.rot_obj[13] == tmp))

    def testDtype(self):
        self.assertTrue(self.dtype == self.rot_obj.dtype)

    def testFromRotvec(self):
        # Build random rotation vectors.
        axis = np.array([1, 0, 0], dtype=self.dtype)
        angles = np.random.uniform(0, 2 * np.pi, 10)
        rot_vecs = np.array([angle * axis for angle in angles], dtype=self.dtype)

        # Build rotations using from_rotvec and about_axis (as reference).
        rotations = Rotation.from_rotvec(rot_vecs, dtype=self.dtype)
        ref_rots = Rotation.about_axis("x", angles, dtype=self.dtype)

        self.assertTrue(isinstance(rotations, Rotation))
        self.assertTrue(rotations.matrices.dtype == self.dtype)
        self.assertTrue(np.allclose(rotations.matrices, ref_rots.matrices))


<<<<<<< HEAD
=======
def test_angle_dist():
    dtype = np.float32
    angles = np.array([i * np.pi / 360 for i in range(360)], dtype=dtype)
    rots = Rotation.about_axis("x", angles, dtype=dtype)

    # Calculate the angular distance between the identity, rots[0],
    # and rotations by multiples of pi/360 about the x-axis.
    # These should be equal to `angles`.
    angular_dist = Rotation.angle_dist(rots[0], rots, dtype)
    assert np.allclose(angles, angular_dist, atol=utest_tolerance(dtype))

    # Test incompatible shape error.
    with pytest.raises(ValueError, match=r"r1 and r2 are not broadcastable*"):
        _ = Rotation.angle_dist(rots[:3], rots[:5])


>>>>>>> 6bfb1d0f
def test_mean_angular_distance():
    rots_z = Rotation.about_axis(
        "z", [0, np.pi / 4, np.pi / 2], dtype=np.float32
    ).matrices
    rots_id = Rotation.about_axis("z", [0, 0, 0], dtype=np.float32).matrices

    mean_ang_dist = Rotation.mean_angular_distance(rots_z, rots_id)

    assert np.allclose(mean_ang_dist, np.pi / 4)<|MERGE_RESOLUTION|>--- conflicted
+++ resolved
@@ -124,8 +124,6 @@
         self.assertTrue(np.allclose(rotations.matrices, ref_rots.matrices))
 
 
-<<<<<<< HEAD
-=======
 def test_angle_dist():
     dtype = np.float32
     angles = np.array([i * np.pi / 360 for i in range(360)], dtype=dtype)
@@ -142,7 +140,6 @@
         _ = Rotation.angle_dist(rots[:3], rots[:5])
 
 
->>>>>>> 6bfb1d0f
 def test_mean_angular_distance():
     rots_z = Rotation.about_axis(
         "z", [0, np.pi / 4, np.pi / 2], dtype=np.float32
