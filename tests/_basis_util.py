--- conflicted
+++ resolved
@@ -140,35 +140,23 @@
     def testEvaluate(self):
         # evaluate should take a NumPy array and return an Image/Volume
         _class = self.getClass()
-<<<<<<< HEAD
         result = self.basis.evaluate(np.zeros((self.basis.count), dtype=self.dtype))
-=======
-        result = self.basis.evaluate(np.zeros((self.basis.count)))
->>>>>>> 3022a37b
         self.assertTrue(isinstance(result, _class))
 
     def testEvaluate_t(self):
         # evaluate_t should take an Image/Volume and return a NumPy array
         _class = self.getClass()
-<<<<<<< HEAD
         result = self.basis.evaluate_t(
             _class(np.zeros((self.L,) * self.basis.ndim, dtype=self.dtype))
         )
-=======
-        result = self.basis.evaluate_t(_class(np.zeros((self.L,) * self.basis.ndim)))
->>>>>>> 3022a37b
         self.assertTrue(isinstance(result, np.ndarray))
 
     def testExpand(self):
         _class = self.getClass()
         # expand should take an Image/Volume and return a NumPy array
-<<<<<<< HEAD
         result = self.basis.expand(
             _class(np.zeros((self.L,) * self.basis.ndim, dtype=self.dtype))
         )
-=======
-        result = self.basis.expand(_class(np.zeros((self.L,) * self.basis.ndim)))
->>>>>>> 3022a37b
         self.assertTrue(isinstance(result, np.ndarray))
 
     def testInitWithIntSize(self):
