--- conflicted
+++ resolved
@@ -14,12 +14,8 @@
 class FPSWFBasis2DTestCase(TestCase, UniversalBasisMixin):
     def setUp(self):
         self.L = 8
-<<<<<<< HEAD
         self.dtype = np.float64
         self.basis = FPSWFBasis2D((self.L, self.L), 1.0, 1.0, dtype=self.dtype)
-=======
-        self.basis = FPSWFBasis2D((self.L, self.L), 1.0, 1.0)
->>>>>>> 3022a37b
 
     def tearDown(self):
         pass
