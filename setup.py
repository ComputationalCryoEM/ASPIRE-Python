--- conflicted
+++ resolved
@@ -9,11 +9,7 @@
 
 setup(
     name="aspire",
-<<<<<<< HEAD
-    version="0.9.1",
-=======
     version="0.9.2",
->>>>>>> 1bff8d38
     data_files=[
         ("", ["src/aspire/config.ini"]),
         ("", ["src/aspire/logging.conf"]),
