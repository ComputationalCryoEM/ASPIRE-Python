[tox]
skip_missing_interpreters = true
envlist =
    clean
    check
    docs
    py{3.7,3.8,3.9,3.10}-{pip}
minversion = 3.8.0

[testenv]
changedir = tests
deps =
    parameterized
    pytest
    pytest-cov
    Cython>=0.23
commands =
    python -V
    pip freeze --all
    python -c "import numpy; numpy.show_config()"
    # --cov should generate `Coverage` data
    pytest --durations=50 --cov=aspire --cov-report=xml {posargs}

[testenv:docs]
changedir = docs
deps =
    sphinx
    sphinxcontrib-bibtex
    sphinx-rtd-theme
commands =
    sphinx-apidoc -f -o ./source ../src -H Modules

[testenv:check]
changedir = {toxinidir}
deps =
    black
    check-manifest
    flake8
    flake8-bugbear
    flake8-colors
    flake8-print
    # TODO, fix more flake8 issues
    # flake8-bandit
    # flake8-builtins
    # flake8-commas
    # flake8-comprehensions
    # flake8-docstrings
    # flake8-use-fstring
    # pep8-naming
    # TODO, add pydocstyle or equivalent
    isort
    twine
skip_install = true
commands =
    flake8 .
    isort --check-only --diff .
    black --check --diff .
    python -m json.tool .zenodo.json /dev/null
    check-manifest .
    python setup.py sdist
    twine check dist/*.*

[flake8]
# The following for recomended for use with Black
max-line-length = 88
extend-ignore = E203, E501
per-file-ignores =
  __init__.py: F401
 gallery/tutorials/aspire_introduction.py: F401, E402
 gallery/tutorials/configuration.py: T201, E402
 gallery/tutorials/tutorials/ctf.py: T201, E402
 # Ignore Sphinx gallery builds
<<<<<<< HEAD
 docs/build/html/_downloads/*/*.py: T201, E402, F401
 docs/source/auto*/*.py: T201, E402, F401
=======
 docs/build/html/_downloads/*/*.py: T201, E402, E265
 docs/source/auto*/*.py: T201, E402, E265
>>>>>>> ccd044c0

[isort]
default_section = THIRDPARTY
known_first_party = aspire
sections = FUTURE,STDLIB,THIRDPARTY,FIRSTPARTY,LOCALFOLDER
# The following is suggested for Black
multi_line_output = 3
include_trailing_comma = True
force_grid_wrap = 0
use_parentheses = True
ensure_newline_before_comments = True
line_length = 88

[pytest]
testpaths = tests
markers =
    expensive: mark a test as a long running test.
addopts = -m "not expensive"

[gh-actions]
python =
    3.7: py3.7
    3.8: py3.8
    3.9: py3.9
    3.10: py3.10

[coverage:run]
relative_files = True
omit =
    */debug*.py
    # This is more/less a copy of scikit-learn's with minor changes.
    src/aspire/numeric/complex_pca/validation.py

[check-manifest]
ignore =
    debug*.py<|MERGE_RESOLUTION|>--- conflicted
+++ resolved
@@ -70,13 +70,8 @@
  gallery/tutorials/configuration.py: T201, E402
  gallery/tutorials/tutorials/ctf.py: T201, E402
  # Ignore Sphinx gallery builds
-<<<<<<< HEAD
- docs/build/html/_downloads/*/*.py: T201, E402, F401
- docs/source/auto*/*.py: T201, E402, F401
-=======
- docs/build/html/_downloads/*/*.py: T201, E402, E265
- docs/source/auto*/*.py: T201, E402, E265
->>>>>>> ccd044c0
+ docs/build/html/_downloads/*/*.py: T201, E402, F401, E265
+ docs/source/auto*/*.py: T201, E402, F401, E265
 
 [isort]
 default_section = THIRDPARTY
